--- conflicted
+++ resolved
@@ -27,31 +27,6 @@
       fail-fast: false
       matrix:
         version:
-<<<<<<< HEAD
-          - '1'
-          # - 'lts'
-          - 'pre'
-        group:
-          - Formalities
-          # - Internals
-          # - Back/Diffractor
-          # - Back/Enzyme
-          # - Back/FastDifferentiation
-          # - Back/FiniteDiff
-          # - Back/FiniteDifferences
-          # - Back/ForwardDiff
-          # - Back/PolyesterForwardDiff
-          # - Back/ReverseDiff
-          # - Back/SecondOrder
-          # - Back/Symbolics
-          # - Back/Tapir
-          # - Back/Tracker
-          # - Back/Zygote
-          # - Down/Detector
-          # - Down/DifferentiateWith
-          # - Down/Flux
-          - Down/Reactant
-=======
           - "1"
           - "lts"
           - "pre"
@@ -78,7 +53,7 @@
           - Misc/ZeroBackends
           - Down/Flux
           - Down/Lux
->>>>>>> 2f06fb1c
+          - Down/Reactant
         exclude:
           # lts
           - version: "lts"
@@ -107,6 +82,8 @@
             group: Down/Flux
           - version: "lts"
             group: Down/Lux
+          - version: "lts"
+            group: Down/Reactant
           # pre-release
           - version: "pre"
             group: Formalities
@@ -154,59 +131,6 @@
           token: ${{ secrets.CODECOV_TOKEN }}
           fail_ci_if_error: true
 
-<<<<<<< HEAD
-  # test-DIT:
-  #   name: ${{ matrix.version }} - DIT (${{ matrix.group }})
-  #   runs-on: ubuntu-latest
-  #   timeout-minutes: 60
-  #   permissions: # needed to allow julia-actions/cache to proactively delete old caches that it has created
-  #     actions: write
-  #     contents: read
-  #   strategy:
-  #     fail-fast: false
-  #     matrix:
-  #       version:
-  #         - '1'
-  #         - 'lts'
-  #         - 'pre'
-  #       group:
-  #         - Formalities
-  #         - Zero
-  #         - ForwardDiff
-  #         - Weird
-  #       exclude:
-  #         - version: 'lts'
-  #           group: Formalities
-  #         - version: 'lts'
-  #           group: Weird
-  #   steps:
-  #     - uses: actions/checkout@v4
-  #     - uses: julia-actions/setup-julia@v2
-  #       with:
-  #         version: ${{ matrix.version }}
-  #         arch: x64
-  #     - uses: julia-actions/cache@v2
-  #     - uses: julia-actions/julia-buildpkg@v1
-  #     - name: Dev dependencies (temporary)
-  #       run: julia --project='./DifferentiationInterfaceTest' -e '
-  #         using Pkg;
-  #         Pkg.Registry.update();
-  #         Pkg.develop(PackageSpec(path="./DifferentiationInterface"));
-  #         Pkg.instantiate();'
-  #     - uses: julia-actions/julia-runtest@v1
-  #       with:
-  #         project: ./DifferentiationInterfaceTest
-  #       env:
-  #         JULIA_DI_TEST_GROUP: ${{ matrix.group }}
-  #     - uses: julia-actions/julia-processcoverage@v1
-  #       with:
-  #         directories: ./DifferentiationInterfaceTest/src,./DifferentiationInterfaceTest/ext,./DifferentiationInterfaceTest/test
-  #     - uses: codecov/codecov-action@v4
-  #       with:
-  #         files: lcov.info
-  #         token: ${{ secrets.CODECOV_TOKEN }}
-  #         fail_ci_if_error: true
-=======
   test-DIT:
     name: ${{ matrix.version }} - DIT (${{ matrix.group }})
     runs-on: ubuntu-latest
@@ -263,5 +187,4 @@
           flags: DIT
           name: ${{ matrix.version }} - DIT (${{ matrix.group }})
           token: ${{ secrets.CODECOV_TOKEN }}
-          fail_ci_if_error: true
->>>>>>> 2f06fb1c
+          fail_ci_if_error: true