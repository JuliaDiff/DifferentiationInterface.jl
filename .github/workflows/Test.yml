--- conflicted
+++ resolved
@@ -28,13 +28,8 @@
       matrix:
         version:
           - '1'
-<<<<<<< HEAD
           # - '1.6'
-          - '~1.11.0-0'
-=======
-          - '1.6'
           # - '~1.11.0-0'
->>>>>>> f27415c0
         group:
           - Formalities
           # - Internals
@@ -113,7 +108,6 @@
           token: ${{ secrets.CODECOV_TOKEN }}
           fail_ci_if_error: true
 
-<<<<<<< HEAD
   # test-DIT:
   #   name: DIT (${{ matrix.group }}) - ${{ matrix.version }}
   #   runs-on: ubuntu-latest
@@ -136,30 +130,6 @@
   #       exclude:
   #         - version: '1.6'
   #           group: Formalities
-=======
-  test-DIT:
-    name: DIT (${{ matrix.group }}) - ${{ matrix.version }}
-    runs-on: ubuntu-latest
-    timeout-minutes: 60
-    permissions: # needed to allow julia-actions/cache to proactively delete old caches that it has created
-      actions: write
-      contents: read
-    strategy:
-      fail-fast: false
-      matrix:
-        version:
-          - '1'
-          - '1.6'
-          # - '~1.11.0-0'
-        group:
-          - Formalities
-          - Zero
-          - ForwardDiff
-          - Zygote
-        exclude:
-          - version: '1.6'
-            group: Formalities
->>>>>>> f27415c0
     
   #   steps:
   #     - uses: actions/checkout@v4
