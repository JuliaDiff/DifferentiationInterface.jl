name: Test

on:
  push:
    branches:
      - main
    tags: ["*"]
  pull_request:
    types: [opened, reopened, synchronize, ready_for_review]
  workflow_dispatch:

concurrency:
  # Skip intermediate builds: always.
  # Cancel intermediate builds: only if it is a pull request build.
  group: ${{ github.workflow }}-${{ github.ref }}
  cancel-in-progress: ${{ startsWith(github.ref, 'refs/pull/') }}

jobs:
  test-DI:
    name: ${{ matrix.version }} - DI (${{ matrix.group }})
    runs-on: ubuntu-latest
    if: ${{ !contains(github.event.pull_request.labels.*.name, 'skipci') }}
    timeout-minutes: 60
    permissions: # needed to allow julia-actions/cache to proactively delete old caches that it has created
      actions: write
      contents: read
    strategy:
      fail-fast: true  # TODO: toggle
      matrix:
        version:
          - "1.10"
          - "1"
        group:
          - Core/Internals
          - Back/DifferentiateWith
          - Core/SimpleFiniteDiff
          - Back/SparsityDetector
          - Core/ZeroBackends
          - Back/ChainRules
          # - Back/Diffractor
          - Back/Enzyme
          - Back/FiniteDiff
          - Back/FiniteDifferences
          - Back/ForwardDiff
<<<<<<< HEAD
          - Back/GTPSA
=======
          - Back/Mooncake
>>>>>>> 6604be25
          - Back/PolyesterForwardDiff
          - Back/ReverseDiff
          - Back/SymbolicBackends
          - Back/Tracker
          - Back/Zygote
          - Down/Flux
          - Down/Lux
        skip_lts:
          - ${{ github.event.pull_request.draft }}
        exclude:
<<<<<<< HEAD
          # lts
          - version: 'lts'
            group: Formalities
          - version: 'lts'
            group: Back/ChainRulesCore
          - version: 'lts'
            group: Back/Diffractor
          - version: 'lts'
            group: Back/Enzyme
          - version: 'lts'
            group: Back/FiniteDiff
          - version: 'lts'
            group: Back/FastDifferentiation
          - version: 'lts'
            group: Back/GTPSA
          - version: 'lts'
            group: Back/PolyesterForwardDiff
          - version: 'lts'
            group: Back/SecondOrder
          - version: 'lts'
            group: Back/Symbolics
          - version: 'lts'
            group: Back/Tapir
          - version: 'lts'
            group: Down/Detector
          - version: 'lts'
            group: Down/Flux
          - version: 'lts'
            group: Down/Lux
          # pre-release
          - version: 'pre'
            group: Formalities
          - version: 'pre'
            group: Back/ChainRulesCore
          - version: 'pre'
            group: Back/Enzyme
          - version: 'pre'
            group: Back/Tapir
          - version: 'pre'
            group: Back/SecondOrder
          - version: 'pre'
            group: Down/Detector
=======
          # - skip_lts: true
          #   version: "1.10"
          - version: "1"
            group: Back/ChainRules
>>>>>>> 6604be25
    env:
      JULIA_DI_TEST_GROUP: ${{ matrix.group }}
    steps:
      - uses: actions/checkout@v4
      - uses: julia-actions/setup-julia@v2
        with:
          version: ${{ matrix.version }}
          arch: x64
      - uses: julia-actions/cache@v2
      - name: Install dependencies & run tests
        # how to add the local DIT to the DI test env?
        run: julia --project=./DifferentiationInterface -e '
          using Pkg;
          Pkg.Registry.update();
          Pkg.test("DifferentiationInterface"; coverage=true);'
      - uses: julia-actions/julia-processcoverage@v1
        with:
          directories: ./DifferentiationInterface/src,./DifferentiationInterface/ext,./DifferentiationInterface/test
      - uses: codecov/codecov-action@v5
        with:
          files: lcov.info
          flags: DI
          token: ${{ secrets.CODECOV_TOKEN }}
          fail_ci_if_error: true

  test-DIT:
    name: ${{ matrix.version }} - DIT (${{ matrix.group }})
    runs-on: ubuntu-latest
    if: ${{ !contains(github.event.pull_request.labels.*.name, 'skipci') }}
    timeout-minutes: 60
    permissions: # needed to allow julia-actions/cache to proactively delete old caches that it has created
      actions: write
      contents: read
    strategy:
      fail-fast: true
      matrix:
        version:
          - "1.10"
          - "1"
        group:
          - Formalities
          - Zero
          - Standard
          - Weird
        skip_lts:
          - ${{ github.event.pull_request.draft }}
        # exclude:
        #   - skip_lts: true
        #     version: "1.10"
    env:
      JULIA_DIT_TEST_GROUP: ${{ matrix.group }}
    steps:
      - uses: actions/checkout@v4
      - uses: julia-actions/setup-julia@v2
        with:
          version: ${{ matrix.version }}
          arch: x64
      - uses: julia-actions/cache@v2
      - name: Install dependencies & run tests
        run: julia --project=./DifferentiationInterfaceTest -e '
          using Pkg;
          Pkg.Registry.update();
          Pkg.develop(path="./DifferentiationInterface");
          Pkg.test("DifferentiationInterfaceTest"; coverage=true);'
      - uses: julia-actions/julia-processcoverage@v1
        with:
          directories: ./DifferentiationInterfaceTest/src,./DifferentiationInterfaceTest/ext,./DifferentiationInterfaceTest/test
      - uses: codecov/codecov-action@v5
        with:
          files: lcov.info
          flags: DIT
          token: ${{ secrets.CODECOV_TOKEN }}
          fail_ci_if_error: true<|MERGE_RESOLUTION|>--- conflicted
+++ resolved
@@ -42,11 +42,8 @@
           - Back/FiniteDiff
           - Back/FiniteDifferences
           - Back/ForwardDiff
-<<<<<<< HEAD
           - Back/GTPSA
-=======
           - Back/Mooncake
->>>>>>> 6604be25
           - Back/PolyesterForwardDiff
           - Back/ReverseDiff
           - Back/SymbolicBackends
@@ -57,55 +54,10 @@
         skip_lts:
           - ${{ github.event.pull_request.draft }}
         exclude:
-<<<<<<< HEAD
-          # lts
-          - version: 'lts'
-            group: Formalities
-          - version: 'lts'
-            group: Back/ChainRulesCore
-          - version: 'lts'
-            group: Back/Diffractor
-          - version: 'lts'
-            group: Back/Enzyme
-          - version: 'lts'
-            group: Back/FiniteDiff
-          - version: 'lts'
-            group: Back/FastDifferentiation
-          - version: 'lts'
-            group: Back/GTPSA
-          - version: 'lts'
-            group: Back/PolyesterForwardDiff
-          - version: 'lts'
-            group: Back/SecondOrder
-          - version: 'lts'
-            group: Back/Symbolics
-          - version: 'lts'
-            group: Back/Tapir
-          - version: 'lts'
-            group: Down/Detector
-          - version: 'lts'
-            group: Down/Flux
-          - version: 'lts'
-            group: Down/Lux
-          # pre-release
-          - version: 'pre'
-            group: Formalities
-          - version: 'pre'
-            group: Back/ChainRulesCore
-          - version: 'pre'
-            group: Back/Enzyme
-          - version: 'pre'
-            group: Back/Tapir
-          - version: 'pre'
-            group: Back/SecondOrder
-          - version: 'pre'
-            group: Down/Detector
-=======
           # - skip_lts: true
           #   version: "1.10"
           - version: "1"
             group: Back/ChainRules
->>>>>>> 6604be25
     env:
       JULIA_DI_TEST_GROUP: ${{ matrix.group }}
     steps:
