struct CallCounter{F}
    f::F
    count::Base.RefValue{Int}
end

CallCounter(f::F) where {F} = CallCounter{F}(f, Ref(0))

function (cc::CallCounter)(x)
    cc.count[] += 1
    return cc.f(x)
end

function (cc::CallCounter)(y, x)
    cc.count[] += 1
    return cc.f(y, x)
end

function reset_count!(cc::CallCounter)
    count = cc.count[]
    cc.count[] = 0
    return count
end

function failed_bench()
    evals = 0
    time = NaN
    allocs = NaN
    bytes = NaN
    gc_fraction = NaN
    compile_fraction = NaN
    recompile_fraction = NaN
    warmup = NaN
    checksum = NaN
    sample = Sample(
        evals,
        time,
        allocs,
        bytes,
        gc_fraction,
        compile_fraction,
        recompile_fraction,
        warmup,
        checksum,
    )
    return Benchmark([sample])
end

function failed_benchs(k::Integer)
    return ntuple(i -> failed_bench(), k)
end

"""
    DifferentiationBenchmarkDataRow

Ad-hoc storage type for differentiation benchmarking results.

If you have a vector `rows::Vector{DifferentiationBenchmarkDataRow}`, you can turn it into a `DataFrame` as follows:

```julia
using DataFrames

df = DataFrame(rows)
```

The resulting `DataFrame` will have one column for each of the following fields.

#  Fields

$(TYPEDFIELDS)

See the documentation of [Chairmarks.jl](https://github.com/LilithHafner/Chairmarks.jl) for more details on the measurement fields.
"""
Base.@kwdef struct DifferentiationBenchmarkDataRow
    "backend used for benchmarking"
    backend::AbstractADType
    "scenario used for benchmarking"
    scenario::Scenario
    "differentiation operator used for benchmarking, e.g. `:gradient` or `:hessian`"
    operator::Symbol
    "number of calls to the differentiated function for one call to the operator"
    calls::Int
    "number of benchmarking samples taken"
    samples::Int
    "number of evaluations used for averaging in each sample"
    evals::Int
    "minimum runtime over all samples, in seconds"
    time::Float64
    "minimum number of allocations over all samples"
    allocs::Float64
    "minimum memory allocated over all samples, in bytes"
    bytes::Float64
    "minimum fraction of time spent in garbage collection over all samples, between 0.0 and 1.0"
    gc_fraction::Float64
    "minimum fraction of time spent compiling over all samples, between 0.0 and 1.0"
    compile_fraction::Float64
end

function record!(
    data::Vector{DifferentiationBenchmarkDataRow},
    backend::AbstractADType,
    scenario::Scenario,
    operator,
    bench::Benchmark,
    calls::Integer,
)
    bench_min = minimum(bench)
    row = DifferentiationBenchmarkDataRow(;
        backend=backend,
        scenario=scenario,
        operator=Symbol(operator),
        calls=calls,
        samples=length(bench.samples),
        evals=Int(bench_min.evals),
        time=bench_min.time,
        allocs=bench_min.allocs,
        bytes=bench_min.bytes,
        gc_fraction=bench_min.gc_fraction,
        compile_fraction=bench_min.compile_fraction,
    )
    return push!(data, row)
<<<<<<< HEAD
end

## Pushforward

function run_benchmark!(
    data::Vector{DifferentiationBenchmarkDataRow},
    ba::AbstractADType,
    scen::Scenario{:pushforward,1,:outofplace};
    logging::Bool,
)
    @compat (; f, x, y, seed) = deepcopy(scen)
    @compat (; bench0, bench1, bench2, calls0, calls1, calls2) = try
        # benchmark
        extras = prepare_pushforward(f, ba, x, seed)
        bench0 = @be prepare_pushforward(f, ba, x, seed) samples = 1 evals = 1
        bench1 = @be deepcopy(extras) value_and_pushforward(f, _, ba, x, seed) evals = 1
        bench2 = @be deepcopy(extras) pushforward(f, _, ba, x, seed) evals = 1
        # count
        cc = CallCounter(f)
        extras = prepare_pushforward(cc, ba, x, seed)
        calls0 = reset_count!(cc)
        value_and_pushforward(cc, extras, ba, x, seed)
        calls1 = reset_count!(cc)
        pushforward(cc, extras, ba, x, seed)
        calls2 = reset_count!(cc)
        (; bench0, bench1, bench2, calls0, calls1, calls2)
    catch e
        logging && @warn "Error during benchmarking" ba scen e
        bench0, bench1, bench2 = failed_benchs(3)
        calls0, calls1, calls2 = -1, -1, -1
        (; bench0, bench1, bench2, calls0, calls1, calls2)
    end
    # record
    record!(data, ba, scen, :prepare_pushforward, bench0, calls0)
    record!(data, ba, scen, :value_and_pushforward, bench1, calls1)
    record!(data, ba, scen, :pushforward, bench2, calls2)
    return nothing
end

function run_benchmark!(
    data::Vector{DifferentiationBenchmarkDataRow},
    ba::AbstractADType,
    scen::Scenario{:pushforward,1,:inplace};
    logging::Bool,
)
    @compat (; f, x, y, seed) = deepcopy(scen)
    @compat (; bench0, bench1, bench2, calls0, calls1, calls2) = try
        # benchmark
        extras = prepare_pushforward(f, ba, x, seed)
        bench0 = @be prepare_pushforward(f, ba, x, seed) samples = 1 evals = 1
        bench1 = @be (dy=mysimilar(y), ext=deepcopy(extras)) value_and_pushforward!(
            f, _.dy, _.ext, ba, x, seed
        ) evals = 1
        bench2 = @be (dy=mysimilar(y), ext=deepcopy(extras)) pushforward!(
            f, _.dy, _.ext, ba, x, seed
        ) evals = 1
        # count
        cc = CallCounter(f)
        extras = prepare_pushforward(cc, ba, x, seed)
        calls0 = reset_count!(cc)
        value_and_pushforward!(cc, mysimilar(y), extras, ba, x, seed)
        calls1 = reset_count!(cc)
        pushforward!(cc, mysimilar(y), extras, ba, x, seed)
        calls2 = reset_count!(cc)
        (; bench0, bench1, bench2, calls0, calls1, calls2)
    catch e
        logging && @warn "Error during benchmarking" ba scen e
        bench0, bench1, bench2 = failed_benchs(3)
        calls0, calls1, calls2 = -1, -1, -1
        (; bench0, bench1, bench2, calls0, calls1, calls2)
    end
    # record
    record!(data, ba, scen, :prepare_pushforward, bench0, calls0)
    record!(data, ba, scen, :value_and_pushforward!, bench1, calls1)
    record!(data, ba, scen, :pushforward!, bench2, calls2)
    return nothing
end

function run_benchmark!(
    data::Vector{DifferentiationBenchmarkDataRow},
    ba::AbstractADType,
    scen::Scenario{:pushforward,2,:outofplace};
    logging::Bool,
)
    @compat (; f, x, y, seed) = deepcopy(scen)
    f! = f
    @compat (; bench0, bench1, bench2, calls0, calls1, calls2) = try
        # benchmark
        extras = prepare_pushforward(f!, mysimilar(y), ba, x, seed)
        bench0 = @be mysimilar(y) prepare_pushforward(f!, _, ba, x, seed) samples = 1 evals =
            1
        bench1 = @be (y=mysimilar(y), ext=deepcopy(extras)) value_and_pushforward(
            f!, _.y, _.ext, ba, x, seed
        ) evals = 1
        bench2 = @be (y=mysimilar(y), ext=deepcopy(extras)) pushforward(
            f!, _.y, _.ext, ba, x, seed
        ) evals = 1
        # count
        cc! = CallCounter(f!)
        extras = prepare_pushforward(cc!, mysimilar(y), ba, x, seed)
        calls0 = reset_count!(cc!)
        value_and_pushforward(cc!, mysimilar(y), extras, ba, x, seed)
        calls1 = reset_count!(cc!)
        pushforward(cc!, mysimilar(y), extras, ba, x, seed)
        calls2 = reset_count!(cc!)
        (; bench0, bench1, bench2, calls0, calls1, calls2)
    catch e
        logging && @warn "Error during benchmarking" ba scen e
        bench0, bench1, bench2 = failed_benchs(3)
        calls0, calls1, calls2 = -1, -1, -1
        (; bench0, bench1, bench2, calls0, calls1, calls2)
    end
    # record
    record!(data, ba, scen, :prepare_pushforward, bench0, calls0)
    record!(data, ba, scen, :value_and_pushforward, bench1, calls1)
    record!(data, ba, scen, :pushforward, bench2, calls2)
    return nothing
end

function run_benchmark!(
    data::Vector{DifferentiationBenchmarkDataRow},
    ba::AbstractADType,
    scen::Scenario{:pushforward,2,:inplace};
    logging::Bool,
)
    @compat (; f, x, y, seed) = deepcopy(scen)
    f! = f
    @compat (; bench0, bench1, bench2, calls0, calls1, calls2) = try
        # benchmark
        extras = prepare_pushforward(f!, y, ba, x, seed)
        bench0 = @be mysimilar(y) prepare_pushforward(f!, _, ba, x, seed) evals = 1 samples =
            1
        bench1 = @be (y=mysimilar(y), dy=mysimilar(y), ext=deepcopy(extras)) value_and_pushforward!(
            f!, _.y, _.dy, _.ext, ba, x, seed
        ) evals = 1
        bench2 = @be (y=mysimilar(y), dy=mysimilar(y), ext=deepcopy(extras)) pushforward!(
            f!, _.y, _.dy, _.ext, ba, x, seed
        ) evals = 1
        # count
        cc! = CallCounter(f!)
        extras = prepare_pushforward(cc!, mysimilar(y), ba, x, seed)
        calls0 = reset_count!(cc!)
        value_and_pushforward!(cc!, mysimilar(y), mysimilar(y), extras, ba, x, seed)
        calls1 = reset_count!(cc!)
        pushforward!(cc!, mysimilar(y), mysimilar(y), extras, ba, x, seed)
        calls2 = reset_count!(cc!)
        (; bench0, bench1, bench2, calls0, calls1, calls2)
    catch e
        logging && @warn "Error during benchmarking" ba scen e
        bench0, bench1, bench2 = failed_benchs(3)
        calls0, calls1, calls2 = -1, -1, -1
        (; bench0, bench1, bench2, calls0, calls1, calls2)
    end
    # record
    record!(data, ba, scen, :prepare_pushforward, bench0, calls0)
    record!(data, ba, scen, :value_and_pushforward!, bench1, calls1)
    record!(data, ba, scen, :pushforward!, bench2, calls2)
    return nothing
end

## Pullback

function run_benchmark!(
    data::Vector{DifferentiationBenchmarkDataRow},
    ba::AbstractADType,
    scen::Scenario{:pullback,1,:outofplace};
    logging::Bool,
)
    @compat (; f, x, y, seed) = deepcopy(scen)
    @compat (; bench0, bench1, bench2, calls0, calls1, calls2) = try
        # benchmark
        extras = prepare_pullback(f, ba, x, seed)
        bench0 = @be prepare_pullback(f, ba, x, seed) samples = 1 evals = 1
        bench1 = @be deepcopy(extras) value_and_pullback(f, _, ba, x, seed)
        bench2 = @be deepcopy(extras) pullback(f, _, ba, x, seed)
        # count
        cc = CallCounter(f)
        extras = prepare_pullback(cc, ba, x, seed)
        calls0 = reset_count!(cc)
        value_and_pullback(cc, extras, ba, x, seed)
        calls1 = reset_count!(cc)
        pullback(cc, extras, ba, x, seed)
        calls2 = reset_count!(cc)
        (; bench0, bench1, bench2, calls0, calls1, calls2)
    catch e
        logging && @warn "Error during benchmarking" ba scen e
        bench0, bench1, bench2 = failed_benchs(3)
        calls0, calls1, calls2 = -1, -1, -1
        (; bench0, bench1, bench2, calls0, calls1, calls2)
    end
    # record
    record!(data, ba, scen, :prepare_pullback, bench0, calls0)
    record!(data, ba, scen, :value_and_pullback, bench1, calls1)
    record!(data, ba, scen, :pullback, bench2, calls2)
    return nothing
end

function run_benchmark!(
    data::Vector{DifferentiationBenchmarkDataRow},
    ba::AbstractADType,
    scen::Scenario{:pullback,1,:inplace};
    logging::Bool,
)
    @compat (; f, x, y, seed) = deepcopy(scen)
    @compat (; bench0, bench1, bench2, calls0, calls1, calls2) = try
        # benchmark
        extras = prepare_pullback(f, ba, x, seed)
        bench0 = @be prepare_pullback(f, ba, x, seed) samples = 1 evals = 1
        bench1 = @be (dx=mysimilar(x), ext=deepcopy(extras)) value_and_pullback!(
            f, _.dx, _.ext, ba, x, seed
        ) evals = 1
        bench2 = @be (dx=mysimilar(x), ext=deepcopy(extras)) pullback!(
            f, _.dx, _.ext, ba, x, seed
        ) evals = 1
        # count
        cc = CallCounter(f)
        extras = prepare_pullback(cc, ba, x, seed)
        calls0 = reset_count!(cc)
        value_and_pullback!(cc, mysimilar(x), extras, ba, x, seed)
        calls1 = reset_count!(cc)
        pullback!(cc, mysimilar(x), extras, ba, x, seed)
        calls2 = reset_count!(cc)
        (; bench0, bench1, bench2, calls0, calls1, calls2)
    catch e
        logging && @warn "Error during benchmarking" ba scen e
        bench0, bench1, bench2 = failed_benchs(3)
        calls0, calls1, calls2 = -1, -1, -1
        (; bench0, bench1, bench2, calls0, calls1, calls2)
    end
    # record
    record!(data, ba, scen, :prepare_pullback, bench0, calls0)
    record!(data, ba, scen, :value_and_pullback!, bench1, calls1)
    record!(data, ba, scen, :pullback!, bench2, calls2)
    return nothing
end

function run_benchmark!(
    data::Vector{DifferentiationBenchmarkDataRow},
    ba::AbstractADType,
    scen::Scenario{:pullback,2,:outofplace};
    logging::Bool,
)
    @compat (; f, x, y, seed) = deepcopy(scen)
    f! = f
    @compat (; bench0, bench1, bench2, calls0, calls1, calls2) = try
        # benchmark
        extras = prepare_pullback(f!, mysimilar(y), ba, x, seed)
        bench0 = @be mysimilar(y) prepare_pullback(f!, _, ba, x, seed) samples = 1 evals =
            1
        bench1 = @be (y=mysimilar(y), ext=deepcopy(extras)) value_and_pullback(
            f!, _.y, _.ext, ba, x, seed
        ) evals = 1
        bench2 = @be (y=mysimilar(y), ext=deepcopy(extras)) pullback(
            f!, _.y, _.ext, ba, x, seed
        ) evals = 1
        # count
        cc! = CallCounter(f!)
        extras = prepare_pullback(cc!, mysimilar(y), ba, x, seed)
        calls0 = reset_count!(cc!)
        value_and_pullback(cc!, mysimilar(y), extras, ba, x, seed)
        calls1 = reset_count!(cc!)
        pullback(cc!, mysimilar(y), extras, ba, x, seed)
        calls2 = reset_count!(cc!)
        (; bench0, bench1, bench2, calls0, calls1, calls2)
    catch e
        logging && @warn "Error during benchmarking" ba scen e
        bench0, bench1, bench2 = failed_benchs(3)
        calls0, calls1, calls2 = -1, -1, -1
        (; bench0, bench1, bench2, calls0, calls1, calls2)
    end
    # record
    record!(data, ba, scen, :prepare_pullback, bench0, calls0)
    record!(data, ba, scen, :value_and_pullback, bench1, calls1)
    record!(data, ba, scen, :pullback, bench2, calls2)
    return nothing
end

function run_benchmark!(
    data::Vector{DifferentiationBenchmarkDataRow},
    ba::AbstractADType,
    scen::Scenario{:pullback,2,:inplace};
    logging::Bool,
)
    @compat (; f, x, y, seed) = deepcopy(scen)
    f! = f
    @compat (; bench0, bench1, bench2, calls0, calls1, calls2) = try
        # benchmark
        extras = prepare_pullback(f!, mysimilar(y), ba, x, seed)
        bench0 = @be mysimilar(y) prepare_pullback(f!, _, ba, x, seed) samples = 1 evals =
            1
        bench1 = @be (y=mysimilar(y), dx=mysimilar(x), ext=deepcopy(extras)) value_and_pullback!(
            f!, _.y, _.dx, _.ext, ba, x, seed
        ) evals = 1
        bench2 = @be (y=mysimilar(y), dx=mysimilar(x), ext=deepcopy(extras)) pullback!(
            f!, _.y, _.dx, _.ext, ba, x, seed
        ) evals = 1
        # count
        cc! = CallCounter(f!)
        extras = prepare_pullback(cc!, mysimilar(y), ba, x, seed)
        calls0 = reset_count!(cc!)
        value_and_pullback!(cc!, mysimilar(y), mysimilar(x), extras, ba, x, seed)
        calls1 = reset_count!(cc!)
        pullback!(cc!, mysimilar(y), mysimilar(x), extras, ba, x, seed)
        calls2 = reset_count!(cc!)
        (; bench0, bench1, bench2, calls0, calls1, calls2)
    catch e
        logging && @warn "Error during benchmarking" ba scen e
        bench0, bench1, bench2 = failed_benchs(3)
        calls0, calls1, calls2 = -1, -1, -1
        (; bench0, bench1, bench2, calls0, calls1, calls2)
    end
    # record
    record!(data, ba, scen, :prepare_pullback, bench0, calls0)
    record!(data, ba, scen, :value_and_pullback!, bench1, calls1)
    record!(data, ba, scen, :pullback!, bench2, calls2)
    return nothing
end

## Derivative

function run_benchmark!(
    data::Vector{DifferentiationBenchmarkDataRow},
    ba::AbstractADType,
    scen::Scenario{:derivative,1,:outofplace};
    logging::Bool,
)
    @compat (; f, x, y) = deepcopy(scen)
    @compat (; bench0, bench1, bench2, calls0, calls1, calls2) = try
        # benchmark
        extras = prepare_derivative(f, ba, x)
        bench0 = @be prepare_derivative(f, ba, x) samples = 1 evals = 1
        bench1 = @be deepcopy(extras) value_and_derivative(f, _, ba, x)
        bench2 = @be deepcopy(extras) derivative(f, _, ba, x)
        # count
        cc = CallCounter(f)
        extras = prepare_derivative(cc, ba, x)
        calls0 = reset_count!(cc)
        value_and_derivative(cc, extras, ba, x)
        calls1 = reset_count!(cc)
        derivative(cc, extras, ba, x)
        calls2 = reset_count!(cc)
        (; bench0, bench1, bench2, calls0, calls1, calls2)
    catch e
        logging && @warn "Error during benchmarking" ba scen e
        bench0, bench1, bench2 = failed_benchs(3)
        calls0, calls1, calls2 = -1, -1, -1
        (; bench0, bench1, bench2, calls0, calls1, calls2)
    end
    # record
    record!(data, ba, scen, :prepare_derivative, bench0, calls0)
    record!(data, ba, scen, :value_and_derivative, bench1, calls1)
    record!(data, ba, scen, :derivative, bench2, calls2)
    return nothing
end

function run_benchmark!(
    data::Vector{DifferentiationBenchmarkDataRow},
    ba::AbstractADType,
    scen::Scenario{:derivative,1,:inplace};
    logging::Bool,
)
    @compat (; f, x, y) = deepcopy(scen)
    @compat (; bench0, bench1, bench2, calls0, calls1, calls2) = try
        # benchmark
        extras = prepare_derivative(f, ba, x)
        bench0 = @be prepare_derivative(f, ba, x) samples = 1 evals = 1
        bench1 = @be (der=mysimilar(y), ext=deepcopy(extras)) value_and_derivative!(
            f, _.der, _.ext, ba, x
        ) evals = 1
        bench2 = @be (der=mysimilar(y), ext=deepcopy(extras)) derivative!(
            f, _.der, _.ext, ba, x
        ) evals = 1
        # count
        cc = CallCounter(f)
        extras = prepare_derivative(cc, ba, x)
        calls0 = reset_count!(cc)
        value_and_derivative!(cc, mysimilar(y), extras, ba, x)
        calls1 = reset_count!(cc)
        derivative!(cc, mysimilar(y), extras, ba, x)
        calls2 = reset_count!(cc)
        (; bench0, bench1, bench2, calls0, calls1, calls2)
    catch e
        logging && @warn "Error during benchmarking" ba scen e
        bench0, bench1, bench2 = failed_benchs(3)
        calls0, calls1, calls2 = -1, -1, -1
        (; bench0, bench1, bench2, calls0, calls1, calls2)
    end
    # record
    record!(data, ba, scen, :prepare_derivative, bench0, calls0)
    record!(data, ba, scen, :value_and_derivative!, bench1, calls1)
    record!(data, ba, scen, :derivative!, bench2, calls2)
    return nothing
end

function run_benchmark!(
    data::Vector{DifferentiationBenchmarkDataRow},
    ba::AbstractADType,
    scen::Scenario{:derivative,2,:outofplace};
    logging::Bool,
)
    @compat (; f, x, y) = deepcopy(scen)
    f! = f
    @compat (; bench0, bench1, bench2, calls0, calls1, calls2) = try
        # benchmark
        extras = prepare_derivative(f!, mysimilar(y), ba, x)
        bench0 = @be mysimilar(y) prepare_derivative(f!, _, ba, x) samples = 1 evals = 1
        bench1 = @be (y=mysimilar(y), ext=deepcopy(extras)) value_and_derivative(
            f!, _.y, _.ext, ba, x
        ) evals = 1
        bench2 = @be (y=mysimilar(y), ext=deepcopy(extras)) derivative(
            f!, _.y, _.ext, ba, x
        ) evals = 1
        # count
        cc! = CallCounter(f!)
        extras = prepare_derivative(cc!, mysimilar(y), ba, x)
        calls0 = reset_count!(cc!)
        value_and_derivative(cc!, mysimilar(y), extras, ba, x)
        calls1 = reset_count!(cc!)
        derivative(cc!, mysimilar(y), extras, ba, x)
        calls2 = reset_count!(cc!)
        (; bench0, bench1, bench2, calls0, calls1, calls2)
    catch e
        logging && @warn "Error during benchmarking" ba scen e
        bench0, bench1, bench2 = failed_benchs(3)
        calls0, calls1, calls2 = -1, -1, -1
        (; bench0, bench1, bench2, calls0, calls1, calls2)
    end
    # record
    record!(data, ba, scen, :prepare_derivative, bench0, calls0)
    record!(data, ba, scen, :value_and_derivative, bench1, calls1)
    record!(data, ba, scen, :derivative, bench2, calls2)
    return nothing
end

function run_benchmark!(
    data::Vector{DifferentiationBenchmarkDataRow},
    ba::AbstractADType,
    scen::Scenario{:derivative,2,:inplace};
    logging::Bool,
)
    @compat (; f, x, y) = deepcopy(scen)
    f! = f
    @compat (; bench0, bench1, bench2, calls0, calls1, calls2) = try
        # benchmark
        extras = prepare_derivative(f!, mysimilar(y), ba, x)
        bench0 = @be mysimilar(y) prepare_derivative(f!, _, ba, x) samples = 1 evals = 1
        bench1 = @be (y=mysimilar(y), der=mysimilar(y), ext=deepcopy(extras)) value_and_derivative!(
            f!, _.y, _.der, _.ext, ba, x
        ) evals = 1
        bench2 = @be (y=mysimilar(y), der=mysimilar(y), ext=deepcopy(extras)) derivative!(
            f!, _.y, _.der, _.ext, ba, x
        ) evals = 1
        # count
        cc! = CallCounter(f!)
        extras = prepare_derivative(cc!, mysimilar(y), ba, x)
        calls0 = reset_count!(cc!)
        value_and_derivative!(cc!, mysimilar(y), mysimilar(y), extras, ba, x)
        calls1 = reset_count!(cc!)
        derivative!(cc!, mysimilar(y), mysimilar(y), extras, ba, x)
        calls2 = reset_count!(cc!)
        (; bench0, bench1, bench2, calls0, calls1, calls2)
    catch e
        logging && @warn "Error during benchmarking" ba scen e
        bench0, bench1, bench2 = failed_benchs(3)
        calls0, calls1, calls2 = -1, -1, -1
        (; bench0, bench1, bench2, calls0, calls1, calls2)
    end
    # record
    record!(data, ba, scen, :prepare_derivative, bench0, calls0)
    record!(data, ba, scen, :value_and_derivative!, bench1, calls1)
    record!(data, ba, scen, :derivative!, bench2, calls2)
    return nothing
end

## Gradient

function run_benchmark!(
    data::Vector{DifferentiationBenchmarkDataRow},
    ba::AbstractADType,
    scen::Scenario{:gradient,1,:outofplace};
    logging::Bool,
)
    @compat (; f, x) = deepcopy(scen)
    @compat (; bench0, bench1, bench2, calls0, calls1, calls2) = try
        # benchmark
        extras = prepare_gradient(f, ba, x)
        bench0 = @be prepare_gradient(f, ba, x) samples = 1 evals = 1
        bench1 = @be deepcopy(extras) value_and_gradient(f, _, ba, x)
        bench2 = @be deepcopy(extras) gradient(f, _, ba, x)
        # count
        cc = CallCounter(f)
        extras = prepare_gradient(cc, ba, x)
        calls0 = reset_count!(cc)
        value_and_gradient(cc, extras, ba, x)
        calls1 = reset_count!(cc)
        gradient(cc, extras, ba, x)
        calls2 = reset_count!(cc)
        (; bench0, bench1, bench2, calls0, calls1, calls2)
    catch e
        logging && @warn "Error during benchmarking" ba scen e
        bench0, bench1, bench2 = failed_benchs(3)
        calls0, calls1, calls2 = -1, -1, -1
        (; bench0, bench1, bench2, calls0, calls1, calls2)
    end
    # record
    record!(data, ba, scen, :prepare_gradient, bench0, calls0)
    record!(data, ba, scen, :value_and_gradient, bench1, calls1)
    record!(data, ba, scen, :gradient, bench2, calls2)
    return nothing
end

function run_benchmark!(
    data::Vector{DifferentiationBenchmarkDataRow},
    ba::AbstractADType,
    scen::Scenario{:gradient,1,:inplace};
    logging::Bool,
)
    @compat (; f, x) = deepcopy(scen)
    @compat (; bench0, bench1, bench2, calls0, calls1, calls2) = try
        # benchmark
        extras = prepare_gradient(f, ba, x)
        bench0 = @be prepare_gradient(f, ba, x) samples = 1 evals = 1
        bench1 = @be (grad=mysimilar(x), ext=deepcopy(extras)) value_and_gradient!(
            f, _.grad, _.ext, ba, x
        ) evals = 1
        bench2 = @be (grad=mysimilar(x), ext=deepcopy(extras)) gradient!(
            f, _.grad, _.ext, ba, x
        ) evals = 1
        # count
        cc = CallCounter(f)
        extras = prepare_gradient(cc, ba, x)
        calls0 = reset_count!(cc)
        value_and_gradient!(cc, mysimilar(x), extras, ba, x)
        calls1 = reset_count!(cc)
        gradient!(cc, mysimilar(x), extras, ba, x)
        calls2 = reset_count!(cc)
        (; bench0, bench1, bench2, calls0, calls1, calls2)
    catch e
        logging && @warn "Error during benchmarking" ba scen e
        bench0, bench1, bench2 = failed_benchs(3)
        calls0, calls1, calls2 = -1, -1, -1
        (; bench0, bench1, bench2, calls0, calls1, calls2)
    end
    # record
    record!(data, ba, scen, :prepare_gradient, bench0, calls0)
    record!(data, ba, scen, :value_and_gradient!, bench1, calls1)
    record!(data, ba, scen, :gradient!, bench2, calls2)
    return nothing
end

## Jacobian

function run_benchmark!(
    data::Vector{DifferentiationBenchmarkDataRow},
    ba::AbstractADType,
    scen::Scenario{:jacobian,1,:outofplace};
    logging::Bool,
)
    @compat (; f, x, y) = deepcopy(scen)
    @compat (; bench0, bench1, bench2, calls0, calls1, calls2) = try
        # benchmark
        extras = prepare_jacobian(f, ba, x)
        bench0 = @be prepare_jacobian(f, ba, x) samples = 1 evals = 1
        bench1 = @be deepcopy(extras) value_and_jacobian(f, _, ba, x)
        bench2 = @be deepcopy(extras) jacobian(f, _, ba, x)
        # count
        cc = CallCounter(f)
        extras = prepare_jacobian(cc, ba, x)
        calls0 = reset_count!(cc)
        value_and_jacobian(cc, extras, ba, x)
        calls1 = reset_count!(cc)
        jacobian(cc, extras, ba, x)
        calls2 = reset_count!(cc)
        (; bench0, bench1, bench2, calls0, calls1, calls2)
    catch e
        logging && @warn "Error during benchmarking" ba scen e
        bench0, bench1, bench2 = failed_benchs(3)
        calls0, calls1, calls2 = -1, -1, -1
        (; bench0, bench1, bench2, calls0, calls1, calls2)
    end
    # record
    record!(data, ba, scen, :prepare_jacobian, bench0, calls0)
    record!(data, ba, scen, :value_and_jacobian, bench1, calls1)
    record!(data, ba, scen, :jacobian, bench2, calls2)
    return nothing
end

function run_benchmark!(
    data::Vector{DifferentiationBenchmarkDataRow},
    ba::AbstractADType,
    scen::Scenario{:jacobian,1,:inplace};
    logging::Bool,
)
    @compat (; f, x, y) = deepcopy(scen)
    @compat (; bench0, bench1, bench2, calls0, calls1, calls2) = try
        jac_template = mysimilar(jacobian(f, ba, x))
        # benchmark
        extras = prepare_jacobian(f, ba, x)
        bench0 = @be prepare_jacobian(f, ba, x) samples = 1 evals = 1
        bench1 = @be (jac=mysimilar(jac_template), ext=deepcopy(extras)) value_and_jacobian!(
            f, _.jac, _.ext, ba, x
        ) evals = 1
        bench2 = @be (jac=mysimilar(jac_template), ext=deepcopy(extras)) jacobian!(
            f, _.jac, _.ext, ba, x
        ) evals = 1
        # count
        cc = CallCounter(f)
        extras = prepare_jacobian(cc, ba, x)
        calls0 = reset_count!(cc)
        value_and_jacobian!(cc, mysimilar(jac_template), extras, ba, x)
        calls1 = reset_count!(cc)
        jacobian!(cc, mysimilar(jac_template), extras, ba, x)
        calls2 = reset_count!(cc)
        (; bench0, bench1, bench2, calls0, calls1, calls2)
    catch e
        logging && @warn "Error during benchmarking" ba scen e
        bench0, bench1, bench2 = failed_benchs(3)
        calls0, calls1, calls2 = -1, -1, -1
        (; bench0, bench1, bench2, calls0, calls1, calls2)
    end
    # record
    record!(data, ba, scen, :prepare_jacobian, bench0, calls0)
    record!(data, ba, scen, :value_and_jacobian!, bench1, calls1)
    record!(data, ba, scen, :jacobian!, bench2, calls2)
    return nothing
end

function run_benchmark!(
    data::Vector{DifferentiationBenchmarkDataRow},
    ba::AbstractADType,
    scen::Scenario{:jacobian,2,:outofplace};
    logging::Bool,
)
    @compat (; f, x, y) = deepcopy(scen)
    f! = f
    @compat (; bench0, bench1, bench2, calls0, calls1, calls2) = try
        # benchmark
        extras = prepare_jacobian(f!, mysimilar(y), ba, x)
        bench0 = @be mysimilar(y) prepare_jacobian(f!, _, ba, x) samples = 1 evals = 1
        bench1 = @be (y=mysimilar(y), ext=deepcopy(extras)) value_and_jacobian(
            f!, _.y, _.ext, ba, x
        ) evals = 1
        bench2 = @be (y=mysimilar(y), ext=deepcopy(extras)) jacobian(f!, _.y, _.ext, ba, x) evals = 1
        # count
        cc! = CallCounter(f!)
        extras = prepare_jacobian(cc!, mysimilar(y), ba, x)
        calls0 = reset_count!(cc!)
        value_and_jacobian(cc!, mysimilar(y), extras, ba, x)
        calls1 = reset_count!(cc!)
        jacobian(cc!, mysimilar(y), extras, ba, x)
        calls2 = reset_count!(cc!)
        (; bench0, bench1, bench2, calls0, calls1, calls2)
    catch e
        logging && @warn "Error during benchmarking" ba scen e
        bench0, bench1, bench2 = failed_benchs(3)
        calls0, calls1, calls2 = -1, -1, -1
        (; bench0, bench1, bench2, calls0, calls1, calls2)
    end
    # record
    record!(data, ba, scen, :prepare_jacobian, bench0, calls0)
    record!(data, ba, scen, :value_and_jacobian, bench1, calls1)
    record!(data, ba, scen, :jacobian, bench2, calls2)
    return nothing
end

function run_benchmark!(
    data::Vector{DifferentiationBenchmarkDataRow},
    ba::AbstractADType,
    scen::Scenario{:jacobian,2,:inplace};
    logging::Bool,
)
    @compat (; f, x, y) = deepcopy(scen)
    f! = f
    @compat (; bench0, bench1, bench2, calls0, calls1, calls2) = try
        jac_template = mysimilar(jacobian(f!, mysimilar(y), ba, x))
        # benchmark
        extras = prepare_jacobian(f!, mysimilar(y), ba, x)
        bench0 = @be mysimilar(y) prepare_jacobian(f!, _, ba, x) samples = 1 evals = 1
        bench1 = @be (y=mysimilar(y), jac=mysimilar(jac_template), ext=deepcopy(extras)) value_and_jacobian!(
            f!, _.y, _.jac, _.ext, ba, x
        ) evals = 1
        bench2 = @be (y=mysimilar(y), jac=mysimilar(jac_template), ext=deepcopy(extras)) jacobian!(
            f!, _.y, _.jac, _.ext, ba, x
        ) evals = 1
        # count
        cc! = CallCounter(f!)
        extras = prepare_jacobian(cc!, y, ba, x)
        calls0 = reset_count!(cc!)
        value_and_jacobian!(cc!, mysimilar(y), mysimilar(jac_template), extras, ba, x)
        calls1 = reset_count!(cc!)
        jacobian!(cc!, mysimilar(y), mysimilar(jac_template), extras, ba, x)
        calls2 = reset_count!(cc!)
        (; bench0, bench1, bench2, calls0, calls1, calls2)
    catch e
        logging && @warn "Error during benchmarking" ba scen e
        bench0, bench1, bench2 = failed_benchs(3)
        calls0, calls1, calls2 = -1, -1, -1
        (; bench0, bench1, bench2, calls0, calls1, calls2)
    end
    # record
    record!(data, ba, scen, :prepare_jacobian, bench0, calls0)
    record!(data, ba, scen, :value_and_jacobian!, bench1, calls1)
    record!(data, ba, scen, :jacobian!, bench2, calls2)
    return nothing
end

## Second derivative

function run_benchmark!(
    data::Vector{DifferentiationBenchmarkDataRow},
    ba::AbstractADType,
    scen::Scenario{:second_derivative,1,:outofplace};
    logging::Bool,
)
    @compat (; f, x, y) = deepcopy(scen)
    @compat (; bench0, bench1, bench2, calls0, calls1, calls2) = try
        # benchmark
        extras = prepare_second_derivative(f, ba, x)
        bench0 = @be prepare_second_derivative(f, ba, x) samples = 1 evals = 1
        bench1 = @be deepcopy(extras) second_derivative(f, _, ba, x)
        bench2 = @be deepcopy(extras) value_derivative_and_second_derivative(f, _, ba, x)
        # count
        cc = CallCounter(f)
        extras = prepare_second_derivative(cc, ba, x)
        calls0 = reset_count!(cc)
        second_derivative(cc, extras, ba, x)
        calls1 = reset_count!(cc)
        value_derivative_and_second_derivative(cc, extras, ba, x)
        calls2 = reset_count!(cc)
        (; bench0, bench1, bench2, calls0, calls1, calls2)
    catch e
        logging && @warn "Error during benchmarking" ba scen e
        bench0, bench1, bench2 = failed_benchs(3)
        calls0, calls1, calls2 = -1, -1, -1
        (; bench0, bench1, bench2, calls0, calls1, calls2)
    end
    # record
    record!(data, ba, scen, :prepare_second_derivative, bench0, calls0)
    record!(data, ba, scen, :second_derivative, bench1, calls1)
    record!(data, ba, scen, :value_derivative_and_second_derivative, bench2, calls2)
    return nothing
end

function run_benchmark!(
    data::Vector{DifferentiationBenchmarkDataRow},
    ba::AbstractADType,
    scen::Scenario{:second_derivative,1,:inplace};
    logging::Bool,
)
    @compat (; f, x, y) = deepcopy(scen)
    @compat (; bench0, bench1, bench2, calls0, calls1, calls2) = try
        # benchmark
        extras = prepare_second_derivative(f, ba, x)
        bench0 = @be prepare_second_derivative(f, ba, x) samples = 1 evals = 1
        bench1 = @be (der2=mysimilar(y), ext=deepcopy(extras)) second_derivative!(
            f, _.der2, _.ext, ba, x
        ) evals = 1
        bench2 = @be (der=mysimilar(y), der2=mysimilar(y), ext=deepcopy(extras)) value_derivative_and_second_derivative!(
            f, _.der, _.der2, _.ext, ba, x
        ) evals = 1
        # count
        cc = CallCounter(f)
        extras = prepare_second_derivative(cc, ba, x)
        calls0 = reset_count!(cc)
        second_derivative!(cc, mysimilar(y), extras, ba, x)
        calls1 = reset_count!(cc)
        value_derivative_and_second_derivative!(
            cc, mysimilar(y), mysimilar(y), ba, x, extras
        )
        calls2 = reset_count!(cc)
        (; bench0, bench1, bench2, calls0, calls1, calls2)
    catch e
        logging && @warn "Error during benchmarking" ba scen e
        bench0, bench1, bench2 = failed_benchs(3)
        calls0, calls1, calls2 = -1, -1, -1
        (; bench0, bench1, bench2, calls0, calls1, calls2)
    end
    # record
    record!(data, ba, scen, :prepare_second_derivative, bench0, calls0)
    record!(data, ba, scen, :second_derivative!, bench1, calls1)
    record!(data, ba, scen, :value_derivative_and_second_derivative!, bench2, calls2)
    return nothing
end

## Hessian-vector product

function run_benchmark!(
    data::Vector{DifferentiationBenchmarkDataRow},
    ba::AbstractADType,
    scen::Scenario{:hvp,1,:outofplace};
    logging::Bool,
)
    @compat (; f, x, y, seed) = deepcopy(scen)
    @compat (; bench0, bench1, calls0, calls1) = try
        # benchmark
        extras = prepare_hvp(f, ba, x, seed)
        bench0 = @be prepare_hvp(f, ba, x, seed) samples = 1 evals = 1
        bench1 = @be deepcopy(extras) hvp(f, _, ba, x, seed)
        # count
        cc = CallCounter(f)
        extras = prepare_hvp(cc, ba, x, seed)
        calls0 = reset_count!(cc)
        hvp(cc, extras, ba, x, seed)
        calls1 = reset_count!(cc)
        (; bench0, bench1, calls0, calls1)
    catch e
        logging && @warn "Error during benchmarking" ba scen e
        bench0, bench1 = failed_benchs(2)
        calls0, calls1 = -1, -1
        (; bench0, bench1, calls0, calls1)
    end
    # record
    record!(data, ba, scen, :prepare_hvp, bench0, calls0)
    record!(data, ba, scen, :hvp, bench1, calls1)
    return nothing
end

function run_benchmark!(
    data::Vector{DifferentiationBenchmarkDataRow},
    ba::AbstractADType,
    scen::Scenario{:hvp,1,:inplace};
    logging::Bool,
)
    @compat (; f, x, y, seed) = deepcopy(scen)
    @compat (; bench0, bench1, calls0, calls1) = try
        # benchmark
        extras = prepare_hvp(f, ba, x, seed)
        bench0 = @be prepare_hvp(f, ba, x, seed) samples = 1 evals = 1
        bench1 = @be (dg=mysimilar(x), ext=deepcopy(extras)) hvp!(
            f, _.dg, _.ext, ba, x, seed
        ) evals = 1
        # count
        cc = CallCounter(f)
        extras = prepare_hvp(cc, ba, x, seed)
        calls0 = reset_count!(cc)
        hvp!(cc, mysimilar(x), extras, ba, x, seed)
        calls1 = reset_count!(cc)
        (; bench0, bench1, calls0, calls1)
    catch e
        logging && @warn "Error during benchmarking" ba scen e
        bench0, bench1 = failed_benchs(2)
        calls0, calls1 = -1, -1
        (; bench0, bench1, calls0, calls1)
    end
    # record
    record!(data, ba, scen, :prepare_hvp, bench0, calls0)
    record!(data, ba, scen, :hvp!, bench1, calls1)
    return nothing
end

## Hessian

function run_benchmark!(
    data::Vector{DifferentiationBenchmarkDataRow},
    ba::AbstractADType,
    scen::Scenario{:hessian,1,:outofplace};
    logging::Bool,
)
    @compat (; f, x, y) = deepcopy(scen)
    @compat (; bench0, bench1, bench2, calls0, calls1, calls2) = try
        # benchmark
        extras = prepare_hessian(f, ba, x)
        bench0 = @be prepare_hessian(f, ba, x) samples = 1 evals = 1
        bench1 = @be deepcopy(extras) hessian(f, _, ba, x)
        bench2 = @be deepcopy(extras) value_gradient_and_hessian(f, _, ba, x)
        # count
        cc = CallCounter(f)
        extras = prepare_hessian(cc, ba, x)
        calls0 = reset_count!(cc)
        hessian(cc, extras, ba, x)
        calls1 = reset_count!(cc)
        value_gradient_and_hessian(cc, extras, ba, x)
        calls2 = reset_count!(cc)
        (; bench0, bench1, bench2, calls0, calls1, calls2)
    catch e
        logging && @warn "Error during benchmarking" ba scen e
        bench0, bench1, bench2 = failed_benchs(3)
        calls0, calls1, calls2 = -1, -1, -1
        (; bench0, bench1, bench2, calls0, calls1, calls2)
    end
    # record
    record!(data, ba, scen, :prepare_hessian, bench0, calls0)
    record!(data, ba, scen, :hessian, bench1, calls1)
    record!(data, ba, scen, :value_gradient_and_hessian, bench2, calls2)
    return nothing
end

function run_benchmark!(
    data::Vector{DifferentiationBenchmarkDataRow},
    ba::AbstractADType,
    scen::Scenario{:hessian,1,:inplace};
    logging::Bool,
)
    @compat (; f, x, y) = deepcopy(scen)
    @compat (; bench0, bench1, bench2, calls0, calls1, calls2) = try
        hess_template = Matrix{typeof(y)}(undef, length(x), length(x))
        # benchmark
        extras = prepare_hessian(f, ba, x)
        bench0 = @be prepare_hessian(f, ba, x) samples = 1 evals = 1
        bench1 = @be (hess=mysimilar(hess_template), ext=deepcopy(extras)) hessian!(
            f, _.hess, _.ext, ba, x
        ) evals = 1
        bench2 = @be (
            grad=mysimilar(x), hess=mysimilar(hess_template), ext=deepcopy(extras)
        ) value_gradient_and_hessian!(f, _.grad, _.hess, _.ext, ba, x) evals = 1
        # count
        cc = CallCounter(f)
        extras = prepare_hessian(cc, ba, x)
        calls0 = reset_count!(cc)
        hessian!(cc, mysimilar(hess_template), extras, ba, x)
        calls1 = reset_count!(cc)
        value_gradient_and_hessian!(
            cc, mysimilar(x), mysimilar(hess_template), ba, x, extras
        )
        calls2 = reset_count!(cc)
        (; bench0, bench1, bench2, calls0, calls1, calls2)
    catch e
        logging && @warn "Error during benchmarking" ba scen e
        bench0, bench1, bench2 = failed_benchs(3)
        calls0, calls1, calls2 = -1, -1, -1
        (; bench0, bench1, bench2, calls0, calls1, calls2)
    end
    # record
    record!(data, ba, scen, :prepare_hessian, bench0, calls0)
    record!(data, ba, scen, :hessian!, bench1, calls1)
    record!(data, ba, scen, :value_gradient_and_hessian!, bench2, calls2)
    return nothing
=======
>>>>>>> 37cbf657
end<|MERGE_RESOLUTION|>--- conflicted
+++ resolved
@@ -118,934 +118,4 @@
         compile_fraction=bench_min.compile_fraction,
     )
     return push!(data, row)
-<<<<<<< HEAD
-end
-
-## Pushforward
-
-function run_benchmark!(
-    data::Vector{DifferentiationBenchmarkDataRow},
-    ba::AbstractADType,
-    scen::Scenario{:pushforward,1,:outofplace};
-    logging::Bool,
-)
-    @compat (; f, x, y, seed) = deepcopy(scen)
-    @compat (; bench0, bench1, bench2, calls0, calls1, calls2) = try
-        # benchmark
-        extras = prepare_pushforward(f, ba, x, seed)
-        bench0 = @be prepare_pushforward(f, ba, x, seed) samples = 1 evals = 1
-        bench1 = @be deepcopy(extras) value_and_pushforward(f, _, ba, x, seed) evals = 1
-        bench2 = @be deepcopy(extras) pushforward(f, _, ba, x, seed) evals = 1
-        # count
-        cc = CallCounter(f)
-        extras = prepare_pushforward(cc, ba, x, seed)
-        calls0 = reset_count!(cc)
-        value_and_pushforward(cc, extras, ba, x, seed)
-        calls1 = reset_count!(cc)
-        pushforward(cc, extras, ba, x, seed)
-        calls2 = reset_count!(cc)
-        (; bench0, bench1, bench2, calls0, calls1, calls2)
-    catch e
-        logging && @warn "Error during benchmarking" ba scen e
-        bench0, bench1, bench2 = failed_benchs(3)
-        calls0, calls1, calls2 = -1, -1, -1
-        (; bench0, bench1, bench2, calls0, calls1, calls2)
-    end
-    # record
-    record!(data, ba, scen, :prepare_pushforward, bench0, calls0)
-    record!(data, ba, scen, :value_and_pushforward, bench1, calls1)
-    record!(data, ba, scen, :pushforward, bench2, calls2)
-    return nothing
-end
-
-function run_benchmark!(
-    data::Vector{DifferentiationBenchmarkDataRow},
-    ba::AbstractADType,
-    scen::Scenario{:pushforward,1,:inplace};
-    logging::Bool,
-)
-    @compat (; f, x, y, seed) = deepcopy(scen)
-    @compat (; bench0, bench1, bench2, calls0, calls1, calls2) = try
-        # benchmark
-        extras = prepare_pushforward(f, ba, x, seed)
-        bench0 = @be prepare_pushforward(f, ba, x, seed) samples = 1 evals = 1
-        bench1 = @be (dy=mysimilar(y), ext=deepcopy(extras)) value_and_pushforward!(
-            f, _.dy, _.ext, ba, x, seed
-        ) evals = 1
-        bench2 = @be (dy=mysimilar(y), ext=deepcopy(extras)) pushforward!(
-            f, _.dy, _.ext, ba, x, seed
-        ) evals = 1
-        # count
-        cc = CallCounter(f)
-        extras = prepare_pushforward(cc, ba, x, seed)
-        calls0 = reset_count!(cc)
-        value_and_pushforward!(cc, mysimilar(y), extras, ba, x, seed)
-        calls1 = reset_count!(cc)
-        pushforward!(cc, mysimilar(y), extras, ba, x, seed)
-        calls2 = reset_count!(cc)
-        (; bench0, bench1, bench2, calls0, calls1, calls2)
-    catch e
-        logging && @warn "Error during benchmarking" ba scen e
-        bench0, bench1, bench2 = failed_benchs(3)
-        calls0, calls1, calls2 = -1, -1, -1
-        (; bench0, bench1, bench2, calls0, calls1, calls2)
-    end
-    # record
-    record!(data, ba, scen, :prepare_pushforward, bench0, calls0)
-    record!(data, ba, scen, :value_and_pushforward!, bench1, calls1)
-    record!(data, ba, scen, :pushforward!, bench2, calls2)
-    return nothing
-end
-
-function run_benchmark!(
-    data::Vector{DifferentiationBenchmarkDataRow},
-    ba::AbstractADType,
-    scen::Scenario{:pushforward,2,:outofplace};
-    logging::Bool,
-)
-    @compat (; f, x, y, seed) = deepcopy(scen)
-    f! = f
-    @compat (; bench0, bench1, bench2, calls0, calls1, calls2) = try
-        # benchmark
-        extras = prepare_pushforward(f!, mysimilar(y), ba, x, seed)
-        bench0 = @be mysimilar(y) prepare_pushforward(f!, _, ba, x, seed) samples = 1 evals =
-            1
-        bench1 = @be (y=mysimilar(y), ext=deepcopy(extras)) value_and_pushforward(
-            f!, _.y, _.ext, ba, x, seed
-        ) evals = 1
-        bench2 = @be (y=mysimilar(y), ext=deepcopy(extras)) pushforward(
-            f!, _.y, _.ext, ba, x, seed
-        ) evals = 1
-        # count
-        cc! = CallCounter(f!)
-        extras = prepare_pushforward(cc!, mysimilar(y), ba, x, seed)
-        calls0 = reset_count!(cc!)
-        value_and_pushforward(cc!, mysimilar(y), extras, ba, x, seed)
-        calls1 = reset_count!(cc!)
-        pushforward(cc!, mysimilar(y), extras, ba, x, seed)
-        calls2 = reset_count!(cc!)
-        (; bench0, bench1, bench2, calls0, calls1, calls2)
-    catch e
-        logging && @warn "Error during benchmarking" ba scen e
-        bench0, bench1, bench2 = failed_benchs(3)
-        calls0, calls1, calls2 = -1, -1, -1
-        (; bench0, bench1, bench2, calls0, calls1, calls2)
-    end
-    # record
-    record!(data, ba, scen, :prepare_pushforward, bench0, calls0)
-    record!(data, ba, scen, :value_and_pushforward, bench1, calls1)
-    record!(data, ba, scen, :pushforward, bench2, calls2)
-    return nothing
-end
-
-function run_benchmark!(
-    data::Vector{DifferentiationBenchmarkDataRow},
-    ba::AbstractADType,
-    scen::Scenario{:pushforward,2,:inplace};
-    logging::Bool,
-)
-    @compat (; f, x, y, seed) = deepcopy(scen)
-    f! = f
-    @compat (; bench0, bench1, bench2, calls0, calls1, calls2) = try
-        # benchmark
-        extras = prepare_pushforward(f!, y, ba, x, seed)
-        bench0 = @be mysimilar(y) prepare_pushforward(f!, _, ba, x, seed) evals = 1 samples =
-            1
-        bench1 = @be (y=mysimilar(y), dy=mysimilar(y), ext=deepcopy(extras)) value_and_pushforward!(
-            f!, _.y, _.dy, _.ext, ba, x, seed
-        ) evals = 1
-        bench2 = @be (y=mysimilar(y), dy=mysimilar(y), ext=deepcopy(extras)) pushforward!(
-            f!, _.y, _.dy, _.ext, ba, x, seed
-        ) evals = 1
-        # count
-        cc! = CallCounter(f!)
-        extras = prepare_pushforward(cc!, mysimilar(y), ba, x, seed)
-        calls0 = reset_count!(cc!)
-        value_and_pushforward!(cc!, mysimilar(y), mysimilar(y), extras, ba, x, seed)
-        calls1 = reset_count!(cc!)
-        pushforward!(cc!, mysimilar(y), mysimilar(y), extras, ba, x, seed)
-        calls2 = reset_count!(cc!)
-        (; bench0, bench1, bench2, calls0, calls1, calls2)
-    catch e
-        logging && @warn "Error during benchmarking" ba scen e
-        bench0, bench1, bench2 = failed_benchs(3)
-        calls0, calls1, calls2 = -1, -1, -1
-        (; bench0, bench1, bench2, calls0, calls1, calls2)
-    end
-    # record
-    record!(data, ba, scen, :prepare_pushforward, bench0, calls0)
-    record!(data, ba, scen, :value_and_pushforward!, bench1, calls1)
-    record!(data, ba, scen, :pushforward!, bench2, calls2)
-    return nothing
-end
-
-## Pullback
-
-function run_benchmark!(
-    data::Vector{DifferentiationBenchmarkDataRow},
-    ba::AbstractADType,
-    scen::Scenario{:pullback,1,:outofplace};
-    logging::Bool,
-)
-    @compat (; f, x, y, seed) = deepcopy(scen)
-    @compat (; bench0, bench1, bench2, calls0, calls1, calls2) = try
-        # benchmark
-        extras = prepare_pullback(f, ba, x, seed)
-        bench0 = @be prepare_pullback(f, ba, x, seed) samples = 1 evals = 1
-        bench1 = @be deepcopy(extras) value_and_pullback(f, _, ba, x, seed)
-        bench2 = @be deepcopy(extras) pullback(f, _, ba, x, seed)
-        # count
-        cc = CallCounter(f)
-        extras = prepare_pullback(cc, ba, x, seed)
-        calls0 = reset_count!(cc)
-        value_and_pullback(cc, extras, ba, x, seed)
-        calls1 = reset_count!(cc)
-        pullback(cc, extras, ba, x, seed)
-        calls2 = reset_count!(cc)
-        (; bench0, bench1, bench2, calls0, calls1, calls2)
-    catch e
-        logging && @warn "Error during benchmarking" ba scen e
-        bench0, bench1, bench2 = failed_benchs(3)
-        calls0, calls1, calls2 = -1, -1, -1
-        (; bench0, bench1, bench2, calls0, calls1, calls2)
-    end
-    # record
-    record!(data, ba, scen, :prepare_pullback, bench0, calls0)
-    record!(data, ba, scen, :value_and_pullback, bench1, calls1)
-    record!(data, ba, scen, :pullback, bench2, calls2)
-    return nothing
-end
-
-function run_benchmark!(
-    data::Vector{DifferentiationBenchmarkDataRow},
-    ba::AbstractADType,
-    scen::Scenario{:pullback,1,:inplace};
-    logging::Bool,
-)
-    @compat (; f, x, y, seed) = deepcopy(scen)
-    @compat (; bench0, bench1, bench2, calls0, calls1, calls2) = try
-        # benchmark
-        extras = prepare_pullback(f, ba, x, seed)
-        bench0 = @be prepare_pullback(f, ba, x, seed) samples = 1 evals = 1
-        bench1 = @be (dx=mysimilar(x), ext=deepcopy(extras)) value_and_pullback!(
-            f, _.dx, _.ext, ba, x, seed
-        ) evals = 1
-        bench2 = @be (dx=mysimilar(x), ext=deepcopy(extras)) pullback!(
-            f, _.dx, _.ext, ba, x, seed
-        ) evals = 1
-        # count
-        cc = CallCounter(f)
-        extras = prepare_pullback(cc, ba, x, seed)
-        calls0 = reset_count!(cc)
-        value_and_pullback!(cc, mysimilar(x), extras, ba, x, seed)
-        calls1 = reset_count!(cc)
-        pullback!(cc, mysimilar(x), extras, ba, x, seed)
-        calls2 = reset_count!(cc)
-        (; bench0, bench1, bench2, calls0, calls1, calls2)
-    catch e
-        logging && @warn "Error during benchmarking" ba scen e
-        bench0, bench1, bench2 = failed_benchs(3)
-        calls0, calls1, calls2 = -1, -1, -1
-        (; bench0, bench1, bench2, calls0, calls1, calls2)
-    end
-    # record
-    record!(data, ba, scen, :prepare_pullback, bench0, calls0)
-    record!(data, ba, scen, :value_and_pullback!, bench1, calls1)
-    record!(data, ba, scen, :pullback!, bench2, calls2)
-    return nothing
-end
-
-function run_benchmark!(
-    data::Vector{DifferentiationBenchmarkDataRow},
-    ba::AbstractADType,
-    scen::Scenario{:pullback,2,:outofplace};
-    logging::Bool,
-)
-    @compat (; f, x, y, seed) = deepcopy(scen)
-    f! = f
-    @compat (; bench0, bench1, bench2, calls0, calls1, calls2) = try
-        # benchmark
-        extras = prepare_pullback(f!, mysimilar(y), ba, x, seed)
-        bench0 = @be mysimilar(y) prepare_pullback(f!, _, ba, x, seed) samples = 1 evals =
-            1
-        bench1 = @be (y=mysimilar(y), ext=deepcopy(extras)) value_and_pullback(
-            f!, _.y, _.ext, ba, x, seed
-        ) evals = 1
-        bench2 = @be (y=mysimilar(y), ext=deepcopy(extras)) pullback(
-            f!, _.y, _.ext, ba, x, seed
-        ) evals = 1
-        # count
-        cc! = CallCounter(f!)
-        extras = prepare_pullback(cc!, mysimilar(y), ba, x, seed)
-        calls0 = reset_count!(cc!)
-        value_and_pullback(cc!, mysimilar(y), extras, ba, x, seed)
-        calls1 = reset_count!(cc!)
-        pullback(cc!, mysimilar(y), extras, ba, x, seed)
-        calls2 = reset_count!(cc!)
-        (; bench0, bench1, bench2, calls0, calls1, calls2)
-    catch e
-        logging && @warn "Error during benchmarking" ba scen e
-        bench0, bench1, bench2 = failed_benchs(3)
-        calls0, calls1, calls2 = -1, -1, -1
-        (; bench0, bench1, bench2, calls0, calls1, calls2)
-    end
-    # record
-    record!(data, ba, scen, :prepare_pullback, bench0, calls0)
-    record!(data, ba, scen, :value_and_pullback, bench1, calls1)
-    record!(data, ba, scen, :pullback, bench2, calls2)
-    return nothing
-end
-
-function run_benchmark!(
-    data::Vector{DifferentiationBenchmarkDataRow},
-    ba::AbstractADType,
-    scen::Scenario{:pullback,2,:inplace};
-    logging::Bool,
-)
-    @compat (; f, x, y, seed) = deepcopy(scen)
-    f! = f
-    @compat (; bench0, bench1, bench2, calls0, calls1, calls2) = try
-        # benchmark
-        extras = prepare_pullback(f!, mysimilar(y), ba, x, seed)
-        bench0 = @be mysimilar(y) prepare_pullback(f!, _, ba, x, seed) samples = 1 evals =
-            1
-        bench1 = @be (y=mysimilar(y), dx=mysimilar(x), ext=deepcopy(extras)) value_and_pullback!(
-            f!, _.y, _.dx, _.ext, ba, x, seed
-        ) evals = 1
-        bench2 = @be (y=mysimilar(y), dx=mysimilar(x), ext=deepcopy(extras)) pullback!(
-            f!, _.y, _.dx, _.ext, ba, x, seed
-        ) evals = 1
-        # count
-        cc! = CallCounter(f!)
-        extras = prepare_pullback(cc!, mysimilar(y), ba, x, seed)
-        calls0 = reset_count!(cc!)
-        value_and_pullback!(cc!, mysimilar(y), mysimilar(x), extras, ba, x, seed)
-        calls1 = reset_count!(cc!)
-        pullback!(cc!, mysimilar(y), mysimilar(x), extras, ba, x, seed)
-        calls2 = reset_count!(cc!)
-        (; bench0, bench1, bench2, calls0, calls1, calls2)
-    catch e
-        logging && @warn "Error during benchmarking" ba scen e
-        bench0, bench1, bench2 = failed_benchs(3)
-        calls0, calls1, calls2 = -1, -1, -1
-        (; bench0, bench1, bench2, calls0, calls1, calls2)
-    end
-    # record
-    record!(data, ba, scen, :prepare_pullback, bench0, calls0)
-    record!(data, ba, scen, :value_and_pullback!, bench1, calls1)
-    record!(data, ba, scen, :pullback!, bench2, calls2)
-    return nothing
-end
-
-## Derivative
-
-function run_benchmark!(
-    data::Vector{DifferentiationBenchmarkDataRow},
-    ba::AbstractADType,
-    scen::Scenario{:derivative,1,:outofplace};
-    logging::Bool,
-)
-    @compat (; f, x, y) = deepcopy(scen)
-    @compat (; bench0, bench1, bench2, calls0, calls1, calls2) = try
-        # benchmark
-        extras = prepare_derivative(f, ba, x)
-        bench0 = @be prepare_derivative(f, ba, x) samples = 1 evals = 1
-        bench1 = @be deepcopy(extras) value_and_derivative(f, _, ba, x)
-        bench2 = @be deepcopy(extras) derivative(f, _, ba, x)
-        # count
-        cc = CallCounter(f)
-        extras = prepare_derivative(cc, ba, x)
-        calls0 = reset_count!(cc)
-        value_and_derivative(cc, extras, ba, x)
-        calls1 = reset_count!(cc)
-        derivative(cc, extras, ba, x)
-        calls2 = reset_count!(cc)
-        (; bench0, bench1, bench2, calls0, calls1, calls2)
-    catch e
-        logging && @warn "Error during benchmarking" ba scen e
-        bench0, bench1, bench2 = failed_benchs(3)
-        calls0, calls1, calls2 = -1, -1, -1
-        (; bench0, bench1, bench2, calls0, calls1, calls2)
-    end
-    # record
-    record!(data, ba, scen, :prepare_derivative, bench0, calls0)
-    record!(data, ba, scen, :value_and_derivative, bench1, calls1)
-    record!(data, ba, scen, :derivative, bench2, calls2)
-    return nothing
-end
-
-function run_benchmark!(
-    data::Vector{DifferentiationBenchmarkDataRow},
-    ba::AbstractADType,
-    scen::Scenario{:derivative,1,:inplace};
-    logging::Bool,
-)
-    @compat (; f, x, y) = deepcopy(scen)
-    @compat (; bench0, bench1, bench2, calls0, calls1, calls2) = try
-        # benchmark
-        extras = prepare_derivative(f, ba, x)
-        bench0 = @be prepare_derivative(f, ba, x) samples = 1 evals = 1
-        bench1 = @be (der=mysimilar(y), ext=deepcopy(extras)) value_and_derivative!(
-            f, _.der, _.ext, ba, x
-        ) evals = 1
-        bench2 = @be (der=mysimilar(y), ext=deepcopy(extras)) derivative!(
-            f, _.der, _.ext, ba, x
-        ) evals = 1
-        # count
-        cc = CallCounter(f)
-        extras = prepare_derivative(cc, ba, x)
-        calls0 = reset_count!(cc)
-        value_and_derivative!(cc, mysimilar(y), extras, ba, x)
-        calls1 = reset_count!(cc)
-        derivative!(cc, mysimilar(y), extras, ba, x)
-        calls2 = reset_count!(cc)
-        (; bench0, bench1, bench2, calls0, calls1, calls2)
-    catch e
-        logging && @warn "Error during benchmarking" ba scen e
-        bench0, bench1, bench2 = failed_benchs(3)
-        calls0, calls1, calls2 = -1, -1, -1
-        (; bench0, bench1, bench2, calls0, calls1, calls2)
-    end
-    # record
-    record!(data, ba, scen, :prepare_derivative, bench0, calls0)
-    record!(data, ba, scen, :value_and_derivative!, bench1, calls1)
-    record!(data, ba, scen, :derivative!, bench2, calls2)
-    return nothing
-end
-
-function run_benchmark!(
-    data::Vector{DifferentiationBenchmarkDataRow},
-    ba::AbstractADType,
-    scen::Scenario{:derivative,2,:outofplace};
-    logging::Bool,
-)
-    @compat (; f, x, y) = deepcopy(scen)
-    f! = f
-    @compat (; bench0, bench1, bench2, calls0, calls1, calls2) = try
-        # benchmark
-        extras = prepare_derivative(f!, mysimilar(y), ba, x)
-        bench0 = @be mysimilar(y) prepare_derivative(f!, _, ba, x) samples = 1 evals = 1
-        bench1 = @be (y=mysimilar(y), ext=deepcopy(extras)) value_and_derivative(
-            f!, _.y, _.ext, ba, x
-        ) evals = 1
-        bench2 = @be (y=mysimilar(y), ext=deepcopy(extras)) derivative(
-            f!, _.y, _.ext, ba, x
-        ) evals = 1
-        # count
-        cc! = CallCounter(f!)
-        extras = prepare_derivative(cc!, mysimilar(y), ba, x)
-        calls0 = reset_count!(cc!)
-        value_and_derivative(cc!, mysimilar(y), extras, ba, x)
-        calls1 = reset_count!(cc!)
-        derivative(cc!, mysimilar(y), extras, ba, x)
-        calls2 = reset_count!(cc!)
-        (; bench0, bench1, bench2, calls0, calls1, calls2)
-    catch e
-        logging && @warn "Error during benchmarking" ba scen e
-        bench0, bench1, bench2 = failed_benchs(3)
-        calls0, calls1, calls2 = -1, -1, -1
-        (; bench0, bench1, bench2, calls0, calls1, calls2)
-    end
-    # record
-    record!(data, ba, scen, :prepare_derivative, bench0, calls0)
-    record!(data, ba, scen, :value_and_derivative, bench1, calls1)
-    record!(data, ba, scen, :derivative, bench2, calls2)
-    return nothing
-end
-
-function run_benchmark!(
-    data::Vector{DifferentiationBenchmarkDataRow},
-    ba::AbstractADType,
-    scen::Scenario{:derivative,2,:inplace};
-    logging::Bool,
-)
-    @compat (; f, x, y) = deepcopy(scen)
-    f! = f
-    @compat (; bench0, bench1, bench2, calls0, calls1, calls2) = try
-        # benchmark
-        extras = prepare_derivative(f!, mysimilar(y), ba, x)
-        bench0 = @be mysimilar(y) prepare_derivative(f!, _, ba, x) samples = 1 evals = 1
-        bench1 = @be (y=mysimilar(y), der=mysimilar(y), ext=deepcopy(extras)) value_and_derivative!(
-            f!, _.y, _.der, _.ext, ba, x
-        ) evals = 1
-        bench2 = @be (y=mysimilar(y), der=mysimilar(y), ext=deepcopy(extras)) derivative!(
-            f!, _.y, _.der, _.ext, ba, x
-        ) evals = 1
-        # count
-        cc! = CallCounter(f!)
-        extras = prepare_derivative(cc!, mysimilar(y), ba, x)
-        calls0 = reset_count!(cc!)
-        value_and_derivative!(cc!, mysimilar(y), mysimilar(y), extras, ba, x)
-        calls1 = reset_count!(cc!)
-        derivative!(cc!, mysimilar(y), mysimilar(y), extras, ba, x)
-        calls2 = reset_count!(cc!)
-        (; bench0, bench1, bench2, calls0, calls1, calls2)
-    catch e
-        logging && @warn "Error during benchmarking" ba scen e
-        bench0, bench1, bench2 = failed_benchs(3)
-        calls0, calls1, calls2 = -1, -1, -1
-        (; bench0, bench1, bench2, calls0, calls1, calls2)
-    end
-    # record
-    record!(data, ba, scen, :prepare_derivative, bench0, calls0)
-    record!(data, ba, scen, :value_and_derivative!, bench1, calls1)
-    record!(data, ba, scen, :derivative!, bench2, calls2)
-    return nothing
-end
-
-## Gradient
-
-function run_benchmark!(
-    data::Vector{DifferentiationBenchmarkDataRow},
-    ba::AbstractADType,
-    scen::Scenario{:gradient,1,:outofplace};
-    logging::Bool,
-)
-    @compat (; f, x) = deepcopy(scen)
-    @compat (; bench0, bench1, bench2, calls0, calls1, calls2) = try
-        # benchmark
-        extras = prepare_gradient(f, ba, x)
-        bench0 = @be prepare_gradient(f, ba, x) samples = 1 evals = 1
-        bench1 = @be deepcopy(extras) value_and_gradient(f, _, ba, x)
-        bench2 = @be deepcopy(extras) gradient(f, _, ba, x)
-        # count
-        cc = CallCounter(f)
-        extras = prepare_gradient(cc, ba, x)
-        calls0 = reset_count!(cc)
-        value_and_gradient(cc, extras, ba, x)
-        calls1 = reset_count!(cc)
-        gradient(cc, extras, ba, x)
-        calls2 = reset_count!(cc)
-        (; bench0, bench1, bench2, calls0, calls1, calls2)
-    catch e
-        logging && @warn "Error during benchmarking" ba scen e
-        bench0, bench1, bench2 = failed_benchs(3)
-        calls0, calls1, calls2 = -1, -1, -1
-        (; bench0, bench1, bench2, calls0, calls1, calls2)
-    end
-    # record
-    record!(data, ba, scen, :prepare_gradient, bench0, calls0)
-    record!(data, ba, scen, :value_and_gradient, bench1, calls1)
-    record!(data, ba, scen, :gradient, bench2, calls2)
-    return nothing
-end
-
-function run_benchmark!(
-    data::Vector{DifferentiationBenchmarkDataRow},
-    ba::AbstractADType,
-    scen::Scenario{:gradient,1,:inplace};
-    logging::Bool,
-)
-    @compat (; f, x) = deepcopy(scen)
-    @compat (; bench0, bench1, bench2, calls0, calls1, calls2) = try
-        # benchmark
-        extras = prepare_gradient(f, ba, x)
-        bench0 = @be prepare_gradient(f, ba, x) samples = 1 evals = 1
-        bench1 = @be (grad=mysimilar(x), ext=deepcopy(extras)) value_and_gradient!(
-            f, _.grad, _.ext, ba, x
-        ) evals = 1
-        bench2 = @be (grad=mysimilar(x), ext=deepcopy(extras)) gradient!(
-            f, _.grad, _.ext, ba, x
-        ) evals = 1
-        # count
-        cc = CallCounter(f)
-        extras = prepare_gradient(cc, ba, x)
-        calls0 = reset_count!(cc)
-        value_and_gradient!(cc, mysimilar(x), extras, ba, x)
-        calls1 = reset_count!(cc)
-        gradient!(cc, mysimilar(x), extras, ba, x)
-        calls2 = reset_count!(cc)
-        (; bench0, bench1, bench2, calls0, calls1, calls2)
-    catch e
-        logging && @warn "Error during benchmarking" ba scen e
-        bench0, bench1, bench2 = failed_benchs(3)
-        calls0, calls1, calls2 = -1, -1, -1
-        (; bench0, bench1, bench2, calls0, calls1, calls2)
-    end
-    # record
-    record!(data, ba, scen, :prepare_gradient, bench0, calls0)
-    record!(data, ba, scen, :value_and_gradient!, bench1, calls1)
-    record!(data, ba, scen, :gradient!, bench2, calls2)
-    return nothing
-end
-
-## Jacobian
-
-function run_benchmark!(
-    data::Vector{DifferentiationBenchmarkDataRow},
-    ba::AbstractADType,
-    scen::Scenario{:jacobian,1,:outofplace};
-    logging::Bool,
-)
-    @compat (; f, x, y) = deepcopy(scen)
-    @compat (; bench0, bench1, bench2, calls0, calls1, calls2) = try
-        # benchmark
-        extras = prepare_jacobian(f, ba, x)
-        bench0 = @be prepare_jacobian(f, ba, x) samples = 1 evals = 1
-        bench1 = @be deepcopy(extras) value_and_jacobian(f, _, ba, x)
-        bench2 = @be deepcopy(extras) jacobian(f, _, ba, x)
-        # count
-        cc = CallCounter(f)
-        extras = prepare_jacobian(cc, ba, x)
-        calls0 = reset_count!(cc)
-        value_and_jacobian(cc, extras, ba, x)
-        calls1 = reset_count!(cc)
-        jacobian(cc, extras, ba, x)
-        calls2 = reset_count!(cc)
-        (; bench0, bench1, bench2, calls0, calls1, calls2)
-    catch e
-        logging && @warn "Error during benchmarking" ba scen e
-        bench0, bench1, bench2 = failed_benchs(3)
-        calls0, calls1, calls2 = -1, -1, -1
-        (; bench0, bench1, bench2, calls0, calls1, calls2)
-    end
-    # record
-    record!(data, ba, scen, :prepare_jacobian, bench0, calls0)
-    record!(data, ba, scen, :value_and_jacobian, bench1, calls1)
-    record!(data, ba, scen, :jacobian, bench2, calls2)
-    return nothing
-end
-
-function run_benchmark!(
-    data::Vector{DifferentiationBenchmarkDataRow},
-    ba::AbstractADType,
-    scen::Scenario{:jacobian,1,:inplace};
-    logging::Bool,
-)
-    @compat (; f, x, y) = deepcopy(scen)
-    @compat (; bench0, bench1, bench2, calls0, calls1, calls2) = try
-        jac_template = mysimilar(jacobian(f, ba, x))
-        # benchmark
-        extras = prepare_jacobian(f, ba, x)
-        bench0 = @be prepare_jacobian(f, ba, x) samples = 1 evals = 1
-        bench1 = @be (jac=mysimilar(jac_template), ext=deepcopy(extras)) value_and_jacobian!(
-            f, _.jac, _.ext, ba, x
-        ) evals = 1
-        bench2 = @be (jac=mysimilar(jac_template), ext=deepcopy(extras)) jacobian!(
-            f, _.jac, _.ext, ba, x
-        ) evals = 1
-        # count
-        cc = CallCounter(f)
-        extras = prepare_jacobian(cc, ba, x)
-        calls0 = reset_count!(cc)
-        value_and_jacobian!(cc, mysimilar(jac_template), extras, ba, x)
-        calls1 = reset_count!(cc)
-        jacobian!(cc, mysimilar(jac_template), extras, ba, x)
-        calls2 = reset_count!(cc)
-        (; bench0, bench1, bench2, calls0, calls1, calls2)
-    catch e
-        logging && @warn "Error during benchmarking" ba scen e
-        bench0, bench1, bench2 = failed_benchs(3)
-        calls0, calls1, calls2 = -1, -1, -1
-        (; bench0, bench1, bench2, calls0, calls1, calls2)
-    end
-    # record
-    record!(data, ba, scen, :prepare_jacobian, bench0, calls0)
-    record!(data, ba, scen, :value_and_jacobian!, bench1, calls1)
-    record!(data, ba, scen, :jacobian!, bench2, calls2)
-    return nothing
-end
-
-function run_benchmark!(
-    data::Vector{DifferentiationBenchmarkDataRow},
-    ba::AbstractADType,
-    scen::Scenario{:jacobian,2,:outofplace};
-    logging::Bool,
-)
-    @compat (; f, x, y) = deepcopy(scen)
-    f! = f
-    @compat (; bench0, bench1, bench2, calls0, calls1, calls2) = try
-        # benchmark
-        extras = prepare_jacobian(f!, mysimilar(y), ba, x)
-        bench0 = @be mysimilar(y) prepare_jacobian(f!, _, ba, x) samples = 1 evals = 1
-        bench1 = @be (y=mysimilar(y), ext=deepcopy(extras)) value_and_jacobian(
-            f!, _.y, _.ext, ba, x
-        ) evals = 1
-        bench2 = @be (y=mysimilar(y), ext=deepcopy(extras)) jacobian(f!, _.y, _.ext, ba, x) evals = 1
-        # count
-        cc! = CallCounter(f!)
-        extras = prepare_jacobian(cc!, mysimilar(y), ba, x)
-        calls0 = reset_count!(cc!)
-        value_and_jacobian(cc!, mysimilar(y), extras, ba, x)
-        calls1 = reset_count!(cc!)
-        jacobian(cc!, mysimilar(y), extras, ba, x)
-        calls2 = reset_count!(cc!)
-        (; bench0, bench1, bench2, calls0, calls1, calls2)
-    catch e
-        logging && @warn "Error during benchmarking" ba scen e
-        bench0, bench1, bench2 = failed_benchs(3)
-        calls0, calls1, calls2 = -1, -1, -1
-        (; bench0, bench1, bench2, calls0, calls1, calls2)
-    end
-    # record
-    record!(data, ba, scen, :prepare_jacobian, bench0, calls0)
-    record!(data, ba, scen, :value_and_jacobian, bench1, calls1)
-    record!(data, ba, scen, :jacobian, bench2, calls2)
-    return nothing
-end
-
-function run_benchmark!(
-    data::Vector{DifferentiationBenchmarkDataRow},
-    ba::AbstractADType,
-    scen::Scenario{:jacobian,2,:inplace};
-    logging::Bool,
-)
-    @compat (; f, x, y) = deepcopy(scen)
-    f! = f
-    @compat (; bench0, bench1, bench2, calls0, calls1, calls2) = try
-        jac_template = mysimilar(jacobian(f!, mysimilar(y), ba, x))
-        # benchmark
-        extras = prepare_jacobian(f!, mysimilar(y), ba, x)
-        bench0 = @be mysimilar(y) prepare_jacobian(f!, _, ba, x) samples = 1 evals = 1
-        bench1 = @be (y=mysimilar(y), jac=mysimilar(jac_template), ext=deepcopy(extras)) value_and_jacobian!(
-            f!, _.y, _.jac, _.ext, ba, x
-        ) evals = 1
-        bench2 = @be (y=mysimilar(y), jac=mysimilar(jac_template), ext=deepcopy(extras)) jacobian!(
-            f!, _.y, _.jac, _.ext, ba, x
-        ) evals = 1
-        # count
-        cc! = CallCounter(f!)
-        extras = prepare_jacobian(cc!, y, ba, x)
-        calls0 = reset_count!(cc!)
-        value_and_jacobian!(cc!, mysimilar(y), mysimilar(jac_template), extras, ba, x)
-        calls1 = reset_count!(cc!)
-        jacobian!(cc!, mysimilar(y), mysimilar(jac_template), extras, ba, x)
-        calls2 = reset_count!(cc!)
-        (; bench0, bench1, bench2, calls0, calls1, calls2)
-    catch e
-        logging && @warn "Error during benchmarking" ba scen e
-        bench0, bench1, bench2 = failed_benchs(3)
-        calls0, calls1, calls2 = -1, -1, -1
-        (; bench0, bench1, bench2, calls0, calls1, calls2)
-    end
-    # record
-    record!(data, ba, scen, :prepare_jacobian, bench0, calls0)
-    record!(data, ba, scen, :value_and_jacobian!, bench1, calls1)
-    record!(data, ba, scen, :jacobian!, bench2, calls2)
-    return nothing
-end
-
-## Second derivative
-
-function run_benchmark!(
-    data::Vector{DifferentiationBenchmarkDataRow},
-    ba::AbstractADType,
-    scen::Scenario{:second_derivative,1,:outofplace};
-    logging::Bool,
-)
-    @compat (; f, x, y) = deepcopy(scen)
-    @compat (; bench0, bench1, bench2, calls0, calls1, calls2) = try
-        # benchmark
-        extras = prepare_second_derivative(f, ba, x)
-        bench0 = @be prepare_second_derivative(f, ba, x) samples = 1 evals = 1
-        bench1 = @be deepcopy(extras) second_derivative(f, _, ba, x)
-        bench2 = @be deepcopy(extras) value_derivative_and_second_derivative(f, _, ba, x)
-        # count
-        cc = CallCounter(f)
-        extras = prepare_second_derivative(cc, ba, x)
-        calls0 = reset_count!(cc)
-        second_derivative(cc, extras, ba, x)
-        calls1 = reset_count!(cc)
-        value_derivative_and_second_derivative(cc, extras, ba, x)
-        calls2 = reset_count!(cc)
-        (; bench0, bench1, bench2, calls0, calls1, calls2)
-    catch e
-        logging && @warn "Error during benchmarking" ba scen e
-        bench0, bench1, bench2 = failed_benchs(3)
-        calls0, calls1, calls2 = -1, -1, -1
-        (; bench0, bench1, bench2, calls0, calls1, calls2)
-    end
-    # record
-    record!(data, ba, scen, :prepare_second_derivative, bench0, calls0)
-    record!(data, ba, scen, :second_derivative, bench1, calls1)
-    record!(data, ba, scen, :value_derivative_and_second_derivative, bench2, calls2)
-    return nothing
-end
-
-function run_benchmark!(
-    data::Vector{DifferentiationBenchmarkDataRow},
-    ba::AbstractADType,
-    scen::Scenario{:second_derivative,1,:inplace};
-    logging::Bool,
-)
-    @compat (; f, x, y) = deepcopy(scen)
-    @compat (; bench0, bench1, bench2, calls0, calls1, calls2) = try
-        # benchmark
-        extras = prepare_second_derivative(f, ba, x)
-        bench0 = @be prepare_second_derivative(f, ba, x) samples = 1 evals = 1
-        bench1 = @be (der2=mysimilar(y), ext=deepcopy(extras)) second_derivative!(
-            f, _.der2, _.ext, ba, x
-        ) evals = 1
-        bench2 = @be (der=mysimilar(y), der2=mysimilar(y), ext=deepcopy(extras)) value_derivative_and_second_derivative!(
-            f, _.der, _.der2, _.ext, ba, x
-        ) evals = 1
-        # count
-        cc = CallCounter(f)
-        extras = prepare_second_derivative(cc, ba, x)
-        calls0 = reset_count!(cc)
-        second_derivative!(cc, mysimilar(y), extras, ba, x)
-        calls1 = reset_count!(cc)
-        value_derivative_and_second_derivative!(
-            cc, mysimilar(y), mysimilar(y), ba, x, extras
-        )
-        calls2 = reset_count!(cc)
-        (; bench0, bench1, bench2, calls0, calls1, calls2)
-    catch e
-        logging && @warn "Error during benchmarking" ba scen e
-        bench0, bench1, bench2 = failed_benchs(3)
-        calls0, calls1, calls2 = -1, -1, -1
-        (; bench0, bench1, bench2, calls0, calls1, calls2)
-    end
-    # record
-    record!(data, ba, scen, :prepare_second_derivative, bench0, calls0)
-    record!(data, ba, scen, :second_derivative!, bench1, calls1)
-    record!(data, ba, scen, :value_derivative_and_second_derivative!, bench2, calls2)
-    return nothing
-end
-
-## Hessian-vector product
-
-function run_benchmark!(
-    data::Vector{DifferentiationBenchmarkDataRow},
-    ba::AbstractADType,
-    scen::Scenario{:hvp,1,:outofplace};
-    logging::Bool,
-)
-    @compat (; f, x, y, seed) = deepcopy(scen)
-    @compat (; bench0, bench1, calls0, calls1) = try
-        # benchmark
-        extras = prepare_hvp(f, ba, x, seed)
-        bench0 = @be prepare_hvp(f, ba, x, seed) samples = 1 evals = 1
-        bench1 = @be deepcopy(extras) hvp(f, _, ba, x, seed)
-        # count
-        cc = CallCounter(f)
-        extras = prepare_hvp(cc, ba, x, seed)
-        calls0 = reset_count!(cc)
-        hvp(cc, extras, ba, x, seed)
-        calls1 = reset_count!(cc)
-        (; bench0, bench1, calls0, calls1)
-    catch e
-        logging && @warn "Error during benchmarking" ba scen e
-        bench0, bench1 = failed_benchs(2)
-        calls0, calls1 = -1, -1
-        (; bench0, bench1, calls0, calls1)
-    end
-    # record
-    record!(data, ba, scen, :prepare_hvp, bench0, calls0)
-    record!(data, ba, scen, :hvp, bench1, calls1)
-    return nothing
-end
-
-function run_benchmark!(
-    data::Vector{DifferentiationBenchmarkDataRow},
-    ba::AbstractADType,
-    scen::Scenario{:hvp,1,:inplace};
-    logging::Bool,
-)
-    @compat (; f, x, y, seed) = deepcopy(scen)
-    @compat (; bench0, bench1, calls0, calls1) = try
-        # benchmark
-        extras = prepare_hvp(f, ba, x, seed)
-        bench0 = @be prepare_hvp(f, ba, x, seed) samples = 1 evals = 1
-        bench1 = @be (dg=mysimilar(x), ext=deepcopy(extras)) hvp!(
-            f, _.dg, _.ext, ba, x, seed
-        ) evals = 1
-        # count
-        cc = CallCounter(f)
-        extras = prepare_hvp(cc, ba, x, seed)
-        calls0 = reset_count!(cc)
-        hvp!(cc, mysimilar(x), extras, ba, x, seed)
-        calls1 = reset_count!(cc)
-        (; bench0, bench1, calls0, calls1)
-    catch e
-        logging && @warn "Error during benchmarking" ba scen e
-        bench0, bench1 = failed_benchs(2)
-        calls0, calls1 = -1, -1
-        (; bench0, bench1, calls0, calls1)
-    end
-    # record
-    record!(data, ba, scen, :prepare_hvp, bench0, calls0)
-    record!(data, ba, scen, :hvp!, bench1, calls1)
-    return nothing
-end
-
-## Hessian
-
-function run_benchmark!(
-    data::Vector{DifferentiationBenchmarkDataRow},
-    ba::AbstractADType,
-    scen::Scenario{:hessian,1,:outofplace};
-    logging::Bool,
-)
-    @compat (; f, x, y) = deepcopy(scen)
-    @compat (; bench0, bench1, bench2, calls0, calls1, calls2) = try
-        # benchmark
-        extras = prepare_hessian(f, ba, x)
-        bench0 = @be prepare_hessian(f, ba, x) samples = 1 evals = 1
-        bench1 = @be deepcopy(extras) hessian(f, _, ba, x)
-        bench2 = @be deepcopy(extras) value_gradient_and_hessian(f, _, ba, x)
-        # count
-        cc = CallCounter(f)
-        extras = prepare_hessian(cc, ba, x)
-        calls0 = reset_count!(cc)
-        hessian(cc, extras, ba, x)
-        calls1 = reset_count!(cc)
-        value_gradient_and_hessian(cc, extras, ba, x)
-        calls2 = reset_count!(cc)
-        (; bench0, bench1, bench2, calls0, calls1, calls2)
-    catch e
-        logging && @warn "Error during benchmarking" ba scen e
-        bench0, bench1, bench2 = failed_benchs(3)
-        calls0, calls1, calls2 = -1, -1, -1
-        (; bench0, bench1, bench2, calls0, calls1, calls2)
-    end
-    # record
-    record!(data, ba, scen, :prepare_hessian, bench0, calls0)
-    record!(data, ba, scen, :hessian, bench1, calls1)
-    record!(data, ba, scen, :value_gradient_and_hessian, bench2, calls2)
-    return nothing
-end
-
-function run_benchmark!(
-    data::Vector{DifferentiationBenchmarkDataRow},
-    ba::AbstractADType,
-    scen::Scenario{:hessian,1,:inplace};
-    logging::Bool,
-)
-    @compat (; f, x, y) = deepcopy(scen)
-    @compat (; bench0, bench1, bench2, calls0, calls1, calls2) = try
-        hess_template = Matrix{typeof(y)}(undef, length(x), length(x))
-        # benchmark
-        extras = prepare_hessian(f, ba, x)
-        bench0 = @be prepare_hessian(f, ba, x) samples = 1 evals = 1
-        bench1 = @be (hess=mysimilar(hess_template), ext=deepcopy(extras)) hessian!(
-            f, _.hess, _.ext, ba, x
-        ) evals = 1
-        bench2 = @be (
-            grad=mysimilar(x), hess=mysimilar(hess_template), ext=deepcopy(extras)
-        ) value_gradient_and_hessian!(f, _.grad, _.hess, _.ext, ba, x) evals = 1
-        # count
-        cc = CallCounter(f)
-        extras = prepare_hessian(cc, ba, x)
-        calls0 = reset_count!(cc)
-        hessian!(cc, mysimilar(hess_template), extras, ba, x)
-        calls1 = reset_count!(cc)
-        value_gradient_and_hessian!(
-            cc, mysimilar(x), mysimilar(hess_template), ba, x, extras
-        )
-        calls2 = reset_count!(cc)
-        (; bench0, bench1, bench2, calls0, calls1, calls2)
-    catch e
-        logging && @warn "Error during benchmarking" ba scen e
-        bench0, bench1, bench2 = failed_benchs(3)
-        calls0, calls1, calls2 = -1, -1, -1
-        (; bench0, bench1, bench2, calls0, calls1, calls2)
-    end
-    # record
-    record!(data, ba, scen, :prepare_hessian, bench0, calls0)
-    record!(data, ba, scen, :hessian!, bench1, calls1)
-    record!(data, ba, scen, :value_gradient_and_hessian!, bench2, calls2)
-    return nothing
-=======
->>>>>>> 37cbf657
 end