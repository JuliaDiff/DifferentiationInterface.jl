test_correctness(args...; kwargs...) = error("Please load ForwardDiff.jl")
test_type_stability(args...; kwargs...) = error("Please load JET.jl")

<<<<<<< HEAD
FIRST_ORDER_OPERATORS = [
    :pushforward_allocating,
    :pushforward_mutating,
    :pullback_allocating,
    :pullback_mutating,
    :derivative_allocating,
    :derivative_mutating,
    :gradient_allocating,
    :jacobian_allocating,
    :jacobian_mutating,
]

SECOND_ORDER_OPERATORS = [
    :second_derivative_allocating, :hessian_vector_product_allocating, :hessian_allocating
=======
const FIRST_ORDER_OPERATORS = [
    PushforwardAllocating(),
    PushforwardMutating(),
    PullbackAllocating(),
    PullbackMutating(),
    MultiderivativeAllocating(),
    MultiderivativeMutating(),
    DerivativeAllocating(),
    # DerivativeMutating(),
    GradientAllocating(),
    # GradientMutating(),
    JacobianAllocating(),
    JacobianMutating(),
]

const SECOND_ORDER_OPERATORS = [
    SecondDerivativeAllocating(),
    # SecondDerivativeMutating(),
    HessianAllocating(),
    # HessianMutating(),
    HessianVectorProductAllocating(),
    # HessianVectorProductMutating(),
>>>>>>> 0a296406
]

const ALL_OPERATORS = vcat(FIRST_ORDER_OPERATORS, SECOND_ORDER_OPERATORS)

function filter_operators(
    operators::Vector{<:AbstractOperator};
    first_order::Bool,
    second_order::Bool,
    allocating::Bool,
    mutating::Bool,
    excluded::Vector{<:AbstractOperator},
)
    !first_order && (operators = filter(!isfirstorder, operators))
    !second_order && (operators = filter(!issecondorder, operators))
    !allocating && (operators = filter(!isallocating, operators))
    !mutating && (operators = filter(!ismutating, operators))
    operators = filter(op -> !in(op, excluded), operators)
    return operators
end

"""
<<<<<<< HEAD
    test_operators(
        backends, [operators, scenarios];
        correctness, type_stability, call_count, benchmark, allocations,
        input_type, output_type,
        first_order, second_order, allocating, mutating,
        excluded,
    )
=======
    test_operators(backends, [operators, scenarios]; [kwargs...])
>>>>>>> 0a296406

Cross-test a list of `backends` for a list of `operators` on a list of `scenarios`, running a variety of different tests.

- If `benchmark` is `false`, this returns a `TestSet` object.
- If `benchmark` is `true`, this returns a [`BenchmarkData`](@ref) object, which is easy to turn into a `DataFrame`.

# Default arguments

<<<<<<< HEAD
- `operators`: `$FIRST_ORDER_OPERATORS`
- `scenarios`: the output of [`default_scenarios()`](@ref)
=======
- `operators`: defaults to all operators
- `scenarios`: defaults to a set of default scenarios
>>>>>>> 0a296406

# Keyword arguments

Test families:

- `correctness=true`: whether to compare the differentiation results with those given by ForwardDiff.jl
- `type_stability=true`: whether to check type stability with JET.jl
- `call_count=false`: whether to check that the function is called the right number of times
- `benchmark=false`: whether to run and return a benchmark suite with Chairmarks.jl
- `allocations=false`: whether to check that the benchmarks are allocation-free

Filtering:

- `input_type=Any`: restrict scenario inputs to subtypes of this
- `output_type=Any`: restrict scenario outputs to subtypes of this
- `first_order=true`: consider first order operators
- `second_order=true`: consider second order operators
- `allocating=true`: consider operators for allocating functions
- `mutating=true`: consider operators for mutating functions
- `excluded=Symbol[]`: list of excluded operators
"""
function test_operators(
    backends::Vector{<:AbstractADType},
<<<<<<< HEAD
    operators::Vector{Symbol}=FIRST_ORDER_OPERATORS,
=======
    operators::Vector{<:AbstractOperator}=ALL_OPERATORS,
>>>>>>> 0a296406
    scenarios::Vector{<:Scenario}=default_scenarios();
    correctness::Bool=true,
    type_stability::Bool=true,
    call_count::Bool=false,
    benchmark::Bool=false,
    allocations::Bool=false,
    input_type::Type=Any,
    output_type::Type=Any,
    first_order=true,
    second_order=true,
    allocating=true,
    mutating=true,
    excluded::Union{Vector{<:AbstractOperator},Vector{Symbol}}=AbstractOperator[],
)
    excluded = operator_trait.(excluded)
    scenarios = filter(scenarios) do scen
        typeof(scen.x) <: input_type && typeof(scen.y) <: output_type
    end
    operators = filter_operators(
        operators; first_order, second_order, allocating, mutating, excluded
    )
    benchmark_data = nothing
    set = @testset verbose = true "Backend tests" begin
        if correctness
            test_correctness(backends, operators, scenarios)
        end
        if type_stability
            test_type_stability(backends, operators, scenarios)
        end
        if call_count
            test_call_count(backends, operators, scenarios)
        end
        if benchmark || allocations
            benchmark_data = run_benchmark(
                backends, operators, scenarios; allocations=allocations
            )
        end
    end
    if benchmark
        return benchmark_data
    else
        return set
    end
end

"""
$(TYPEDSIGNATURES)

Shortcut for a single backend.
"""
function test_operators(backend::AbstractADType, args...; kwargs...)
    return test_operators([backend], args...; kwargs...)
end

function test_operators(
    backend::AbstractADType, operators::Vector{Symbol}, args...; kwargs...
)
    operators = operator_trait.(operators)
    return test_operators([backend], operators, args...; kwargs...)
end<|MERGE_RESOLUTION|>--- conflicted
+++ resolved
@@ -1,77 +1,46 @@
-test_correctness(args...; kwargs...) = error("Please load ForwardDiff.jl")
-test_type_stability(args...; kwargs...) = error("Please load JET.jl")
+function test_correctness end
+function test_type_stability end
+function run_benchmark! end
 
-<<<<<<< HEAD
-FIRST_ORDER_OPERATORS = [
-    :pushforward_allocating,
-    :pushforward_mutating,
-    :pullback_allocating,
-    :pullback_mutating,
-    :derivative_allocating,
-    :derivative_mutating,
-    :gradient_allocating,
-    :jacobian_allocating,
-    :jacobian_mutating,
+const FIRST_ORDER_OPERATORS = [
+    value_and_pushforward,
+    value_and_pullback,
+    value_and_derivative,
+    value_and_gradient,
+    value_and_jacobian,
 ]
 
-SECOND_ORDER_OPERATORS = [
-    :second_derivative_allocating, :hessian_vector_product_allocating, :hessian_allocating
-=======
-const FIRST_ORDER_OPERATORS = [
-    PushforwardAllocating(),
-    PushforwardMutating(),
-    PullbackAllocating(),
-    PullbackMutating(),
-    MultiderivativeAllocating(),
-    MultiderivativeMutating(),
-    DerivativeAllocating(),
-    # DerivativeMutating(),
-    GradientAllocating(),
-    # GradientMutating(),
-    JacobianAllocating(),
-    JacobianMutating(),
-]
-
-const SECOND_ORDER_OPERATORS = [
-    SecondDerivativeAllocating(),
-    # SecondDerivativeMutating(),
-    HessianAllocating(),
-    # HessianMutating(),
-    HessianVectorProductAllocating(),
-    # HessianVectorProductMutating(),
->>>>>>> 0a296406
-]
-
-const ALL_OPERATORS = vcat(FIRST_ORDER_OPERATORS, SECOND_ORDER_OPERATORS)
+const ALL_OPERATORS = vcat(FIRST_ORDER_OPERATORS)
 
 function filter_operators(
-    operators::Vector{<:AbstractOperator};
+    operators::Vector{<:Function};
     first_order::Bool,
     second_order::Bool,
-    allocating::Bool,
-    mutating::Bool,
-    excluded::Vector{<:AbstractOperator},
+    excluded::Vector{<:Function},
 )
-    !first_order && (operators = filter(!isfirstorder, operators))
-    !second_order && (operators = filter(!issecondorder, operators))
-    !allocating && (operators = filter(!isallocating, operators))
-    !mutating && (operators = filter(!ismutating, operators))
-    operators = filter(op -> !in(op, excluded), operators)
+    !first_order && (operators = filter(!in(FIRST_ORDER_OPERATORS), operators))
+    !second_order && (operators = filter(in(FIRST_ORDER_OPERATORS), operators))
+    operators = filter(!in(excluded), operators)
     return operators
 end
 
+function filter_scenarios(
+    scenarios::Vector{Scenario};
+    input_type::Type,
+    output_type::Type,
+    allocating::Bool,
+    mutating::Bool,
+)
+    scenarios = filter(scenarios) do scen
+        typeof(scen.x) <: input_type && typeof(scen.y) <: output_type
+    end
+    !allocating && (scenarios = filter(is_mutating, scenarios))
+    !mutating && (scenarios = filter(!is_mutating, scenarios))
+    return scenarios
+end
+
 """
-<<<<<<< HEAD
-    test_operators(
-        backends, [operators, scenarios];
-        correctness, type_stability, call_count, benchmark, allocations,
-        input_type, output_type,
-        first_order, second_order, allocating, mutating,
-        excluded,
-    )
-=======
     test_operators(backends, [operators, scenarios]; [kwargs...])
->>>>>>> 0a296406
 
 Cross-test a list of `backends` for a list of `operators` on a list of `scenarios`, running a variety of different tests.
 
@@ -80,23 +49,19 @@
 
 # Default arguments
 
-<<<<<<< HEAD
 - `operators`: `$FIRST_ORDER_OPERATORS`
 - `scenarios`: the output of [`default_scenarios()`](@ref)
-=======
-- `operators`: defaults to all operators
-- `scenarios`: defaults to a set of default scenarios
->>>>>>> 0a296406
 
 # Keyword arguments
 
-Test families:
+Testing:
 
 - `correctness=true`: whether to compare the differentiation results with those given by ForwardDiff.jl
 - `type_stability=true`: whether to check type stability with JET.jl
 - `call_count=false`: whether to check that the function is called the right number of times
 - `benchmark=false`: whether to run and return a benchmark suite with Chairmarks.jl
 - `allocations=false`: whether to check that the benchmarks are allocation-free
+- `detailed=false`: whether to print a detailed test set (by scenario) or condensed test set (by operator)
 
 Filtering:
 
@@ -110,53 +75,73 @@
 """
 function test_operators(
     backends::Vector{<:AbstractADType},
-<<<<<<< HEAD
-    operators::Vector{Symbol}=FIRST_ORDER_OPERATORS,
-=======
-    operators::Vector{<:AbstractOperator}=ALL_OPERATORS,
->>>>>>> 0a296406
+    operators::Vector{<:Function}=ALL_OPERATORS,
     scenarios::Vector{<:Scenario}=default_scenarios();
+    # testing
     correctness::Bool=true,
     type_stability::Bool=true,
     call_count::Bool=false,
     benchmark::Bool=false,
     allocations::Bool=false,
+    detailed=false,
+    # filtering
     input_type::Type=Any,
     output_type::Type=Any,
     first_order=true,
     second_order=true,
     allocating=true,
     mutating=true,
-    excluded::Union{Vector{<:AbstractOperator},Vector{Symbol}}=AbstractOperator[],
+    excluded::Vector{<:Function}=Function[],
 )
-    excluded = operator_trait.(excluded)
-    scenarios = filter(scenarios) do scen
-        typeof(scen.x) <: input_type && typeof(scen.y) <: output_type
-    end
-    operators = filter_operators(
-        operators; first_order, second_order, allocating, mutating, excluded
-    )
-    benchmark_data = nothing
-    set = @testset verbose = true "Backend tests" begin
-        if correctness
-            test_correctness(backends, operators, scenarios)
-        end
-        if type_stability
-            test_type_stability(backends, operators, scenarios)
-        end
-        if call_count
-            test_call_count(backends, operators, scenarios)
-        end
-        if benchmark || allocations
-            benchmark_data = run_benchmark(
-                backends, operators, scenarios; allocations=allocations
-            )
+    operators = filter_operators(operators; first_order, second_order, excluded)
+    scenarios = filter_scenarios(scenarios; input_type, output_type, allocating, mutating)
+
+    benchmark_data = BenchmarkData()
+
+    title =
+        "Differentiation tests -" *
+        (correctness ? " correctness" : "") *
+        (type_stability ? " types" : "") *
+        (call_count ? " calls" : "") *
+        (benchmark ? " benchmark" : "") *
+        (allocations ? " allocations" : "")
+    test_set = @testset verbose = true "$title" begin
+        @testset verbose = true "$(backend_string(backend))" for backend in backends
+            @testset verbose = detailed "$op" for op in operators
+                @testset "$scen" for scen in filter(scenarios) do scen
+                    compatible(backend, op, scen)
+                end
+                    if correctness
+                        @testset verbose = true "Call count" begin
+                            test_correctness(backend, op, scen)
+                        end
+                    end
+                    if type_stability
+                        @testset verbose = true "Type stability" begin
+                            test_type_stability(backend, op, scen)
+                        end
+                    end
+                    if call_count
+                        @testset verbose = true "Call count" begin
+                            test_call_count(backend, op, scen)
+                        end
+                    end
+                    if benchmark || allocations
+                        @testset verbose = true "Allocations" begin
+                            run_benchmark!(
+                                benchmark_data, backend, op, scen; allocations=allocations
+                            )
+                        end
+                    end
+                end
+            end
         end
     end
+
     if benchmark
         return benchmark_data
     else
-        return set
+        return test_set
     end
 end
 
@@ -167,11 +152,4 @@
 """
 function test_operators(backend::AbstractADType, args...; kwargs...)
     return test_operators([backend], args...; kwargs...)
-end
-
-function test_operators(
-    backend::AbstractADType, operators::Vector{Symbol}, args...; kwargs...
-)
-    operators = operator_trait.(operators)
-    return test_operators([backend], operators, args...; kwargs...)
 end