--- conflicted
+++ resolved
@@ -1,12 +1,3 @@
-<<<<<<< HEAD
-=======
-## Backend-operator
-
-function compatible(::AbstractADType, ::Function)
-    return true
-end
-
->>>>>>> 78d3d993
 ## Backend-scenario
 
 function compatible(backend::AbstractADType, scen::AbstractScenario)
@@ -14,20 +5,4 @@
         return Bool(supports_mutation(backend))
     end
     return true
-end
-
-function compatible(
-    backend::AbstractADType, ::PushforwardScenario{mutating}
-) where {mutating}
-    if mutating
-        return Bool(supports_mutation(backend)) && Bool(supports_pushforward(backend))
-    end
-    return Bool(supports_pushforward(backend))
-end
-
-function compatible(backend::AbstractADType, ::PullbackScenario{mutating}) where {mutating}
-    if mutating
-        return Bool(supports_mutation(backend)) && Bool(supports_pullback(backend))
-    end
-    return Bool(supports_pullback(backend))
 end