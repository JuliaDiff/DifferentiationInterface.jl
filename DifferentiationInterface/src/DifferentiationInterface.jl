"""
    DifferentiationInterface

An interface to various automatic differentiation backends in Julia.
"""
module DifferentiationInterface

using ADTypes:
    ADTypes,
    AbstractADType,
    AutoSparse,
    ForwardMode,
    ForwardOrReverseMode,
    ReverseMode,
    SymbolicMode,
    dense_ad,
    mode
using ADTypes:
    AutoChainRules,
    AutoDiffractor,
    AutoEnzyme,
    AutoFastDifferentiation,
    AutoFiniteDiff,
    AutoFiniteDifferences,
    AutoForwardDiff,
    AutoMooncake,
    AutoPolyesterForwardDiff,
    AutoReverseDiff,
    AutoSymbolics,
    AutoTracker,
    AutoZygote
using LinearAlgebra: dot

include("compat.jl")

include("first_order/mixed_mode.jl")
include("second_order/second_order.jl")

include("utils/prep.jl")
include("utils/traits.jl")
include("utils/basis.jl")
include("utils/batchsize.jl")
include("utils/check.jl")
include("utils/exceptions.jl")
include("utils/printing.jl")
include("utils/context.jl")
include("utils/linalg.jl")

include("first_order/pushforward.jl")
include("first_order/pullback.jl")
include("first_order/derivative.jl")
include("first_order/gradient.jl")
include("first_order/jacobian.jl")

include("second_order/second_derivative.jl")
include("second_order/hvp.jl")
include("second_order/hessian.jl")

include("fallbacks/no_prep.jl")
include("fallbacks/change_prep.jl")

include("misc/differentiate_with.jl")
include("misc/from_primitive.jl")
include("misc/sparsity_detector.jl")
include("misc/zero_backends.jl")

## Exported

<<<<<<< HEAD
export Context, Constant
export MixedMode, SecondOrder
=======
export Context, Constant, Cache
export SecondOrder
>>>>>>> 40ef1a76

export value_and_pushforward!, value_and_pushforward
export value_and_pullback!, value_and_pullback

export value_and_derivative!, value_and_derivative
export value_and_gradient!, value_and_gradient
export value_and_jacobian!, value_and_jacobian

export pushforward!, pushforward
export pullback!, pullback

export derivative!, derivative
export gradient!, gradient
export jacobian!, jacobian

export second_derivative!, second_derivative
export value_derivative_and_second_derivative, value_derivative_and_second_derivative!
export hvp!, hvp, gradient_and_hvp, gradient_and_hvp!
export hessian!, hessian
export value_gradient_and_hessian, value_gradient_and_hessian!

export prepare_pushforward, prepare_pushforward_same_point
export prepare_pullback, prepare_pullback_same_point
export prepare_hvp, prepare_hvp_same_point
export prepare_derivative, prepare_gradient, prepare_jacobian
export prepare_second_derivative, prepare_hessian

export DifferentiateWith
export DenseSparsityDetector

export check_available, check_inplace

## Re-exported from ADTypes

export AutoChainRules
export AutoDiffractor
export AutoEnzyme
export AutoFastDifferentiation
export AutoFiniteDiff
export AutoFiniteDifferences
export AutoForwardDiff
export AutoMooncake
export AutoPolyesterForwardDiff
export AutoReverseDiff
export AutoSymbolics
export AutoTracker
export AutoZygote

export AutoSparse

## Public but not exported

@public inner, outer

end # module<|MERGE_RESOLUTION|>--- conflicted
+++ resolved
@@ -66,13 +66,8 @@
 
 ## Exported
 
-<<<<<<< HEAD
-export Context, Constant
+export Context, Constant, Cache
 export MixedMode, SecondOrder
-=======
-export Context, Constant, Cache
-export SecondOrder
->>>>>>> 40ef1a76
 
 export value_and_pushforward!, value_and_pushforward
 export value_and_pullback!, value_and_pullback
