--- conflicted
+++ resolved
@@ -23,11 +23,8 @@
     AutoFiniteDiff,
     AutoFiniteDifferences,
     AutoForwardDiff,
-<<<<<<< HEAD
     AutoGTPSA,
-=======
     AutoMooncake,
->>>>>>> 6604be25
     AutoPolyesterForwardDiff,
     AutoReverseDiff,
     AutoSymbolics,
@@ -113,11 +110,8 @@
 export AutoFiniteDiff
 export AutoFiniteDifferences
 export AutoForwardDiff
-<<<<<<< HEAD
 export AutoGTPSA
-=======
 export AutoMooncake
->>>>>>> 6604be25
 export AutoPolyesterForwardDiff
 export AutoReverseDiff
 export AutoSymbolics
