--- conflicted
+++ resolved
@@ -347,14 +347,9 @@
     dy,
     contexts::Vararg{Context,C},
 ) where {F,C}
-<<<<<<< HEAD
     ind = CartesianIndices(x)
     T = typeof(similar(x, eltype(ind)))
     dx = map(x, T(ind)) do xj, j
-        t1 = pushforward(f, pushforward_prep, backend, x, (basis(x, j),), contexts...)
-        dot(only(t1), dy)
-=======
-    dx = map(CartesianIndices(x)) do j
         a = only(pushforward(f, pushforward_prep, backend, x, (basis(x, j),), contexts...))
         dot(a, dy)
     end
@@ -369,13 +364,14 @@
     dy,
     contexts::Vararg{Context,C},
 ) where {F,C}
-    dx = map(CartesianIndices(x)) do j
+    ind = CartesianIndices(x)
+    T = typeof(similar(x, eltype(ind)))
+    dx = map(x, T(ind)) do xj, j
         a = only(pushforward(f, pushforward_prep, backend, x, (basis(x, j),), contexts...))
         b = only(
             pushforward(f, pushforward_prep, backend, x, (im * basis(x, j),), contexts...),
         )
         real(dot(a, dy)) + im * real(dot(b, dy))
->>>>>>> 08d57084
     end
     return dx
 end
@@ -480,7 +476,9 @@
     dy,
     contexts::Vararg{Context,C},
 ) where {F,C}
-    dx = map(CartesianIndices(x)) do j  # preserve shape
+    ind = CartesianIndices(x)
+    T = typeof(similar(x, eltype(ind)))
+    dx = map(x, T(ind)) do xj, j  # preserve shape
         a = only(pushforward(f!, y, pushforward_prep, backend, x, (basis(x, j),), contexts...))
         dot(a, dy)
     end
@@ -496,14 +494,9 @@
     dy,
     contexts::Vararg{Context,C},
 ) where {F,C}
-<<<<<<< HEAD
     ind = CartesianIndices(x)
     T = typeof(similar(x, eltype(ind)))
     dx = map(x, T(ind)) do xj, j  # preserve shape
-        t1 = pushforward(f!, y, pushforward_prep, backend, x, (basis(x, j),), contexts...)
-        dot(only(t1), dy)
-=======
-    dx = map(CartesianIndices(x)) do j  # preserve shape
         a = only(pushforward(f!, y, pushforward_prep, backend, x, (basis(x, j),), contexts...))
         b = only(
             pushforward(
@@ -511,7 +504,6 @@
             ),
         )
         real(dot(a, dy)) + im * real(dot(b, dy))
->>>>>>> 08d57084
     end
     return dx
 end
