## Docstrings

"""
    prepare_pullback(f,     backend, x, ty, [contexts...]) -> prep
    prepare_pullback(f!, y, backend, x, ty, [contexts...]) -> prep

Create a `prep` object that can be given to [`pullback`](@ref) and its variants.

!!! warning
    If the function changes in any way, the result of preparation will be invalidated, and you will need to run it again.
    For in-place functions, `y` is mutated by `f!` during preparation.
"""
function prepare_pullback end

"""
    prepare!_pullback(f,     prep, backend, x, ty, [contexts...]) -> new_prep
    prepare!_pullback(f!, y, prep, backend, x, ty, [contexts...]) -> new_prep

Same behavior as [`prepare_pullback`](@ref) but can modify an existing `prep` object to avoid some allocations.

There is no guarantee that `prep` will be mutated, or that performance will be improved compared to preparation from scratch.

!!! danger
    For efficiency, this function needs to rely on backend package internals, therefore it not protected by semantic versioning.
"""
function prepare!_pullback end

"""
    prepare_pullback_same_point(f,     backend, x, ty, [contexts...]) -> prep_same
    prepare_pullback_same_point(f!, y, backend, x, ty, [contexts...]) -> prep_same

Create an `prep_same` object that can be given to [`pullback`](@ref) and its variants _if they are applied at the same point `x` and with the same `contexts`_.

!!! warning
    If the function or the point changes in any way, the result of preparation will be invalidated, and you will need to run it again.
    For in-place functions, `y` is mutated by `f!` during preparation.
"""
function prepare_pullback_same_point end

"""
    value_and_pullback(f,     [prep,] backend, x, ty, [contexts...]) -> (y, tx)
    value_and_pullback(f!, y, [prep,] backend, x, ty, [contexts...]) -> (y, tx)

Compute the value and the pullback of the function `f` at point `x` with a tuple of tangents `ty`.

$(document_preparation("pullback"; same_point=true))

!!! tip 
    Pullbacks are also commonly called vector-Jacobian products or VJPs.
    This function could have been named `value_and_vjp`.

!!! info
    Required primitive for reverse mode backends.
"""
function value_and_pullback end

"""
    value_and_pullback!(f,     dx, [prep,] backend, x, ty, [contexts...]) -> (y, tx)
    value_and_pullback!(f!, y, dx, [prep,] backend, x, ty, [contexts...]) -> (y, tx)

Compute the value and the pullback of the function `f` at point `x` with a tuple of tangents `ty`, overwriting `dx`.

$(document_preparation("pullback"; same_point=true))

!!! tip 
    Pullbacks are also commonly called vector-Jacobian products or VJPs.
    This function could have been named `value_and_vjp!`.
"""
function value_and_pullback! end

"""
    pullback(f,     [prep,] backend, x, ty, [contexts...]) -> tx
    pullback(f!, y, [prep,] backend, x, ty, [contexts...]) -> tx

Compute the pullback of the function `f` at point `x` with a tuple of tangents `ty`.

$(document_preparation("pullback"; same_point=true))

!!! tip 
    Pullbacks are also commonly called vector-Jacobian products or VJPs.
    This function could have been named `vjp`.
"""
function pullback end

"""
    pullback!(f,     dx, [prep,] backend, x, ty, [contexts...]) -> tx
    pullback!(f!, y, dx, [prep,] backend, x, ty, [contexts...]) -> tx

Compute the pullback of the function `f` at point `x` with a tuple of tangents `ty`, overwriting `dx`.

$(document_preparation("pullback"; same_point=true))

!!! tip 
    Pullbacks are also commonly called vector-Jacobian products or VJPs.
    This function could have been named `vjp!`.
"""
function pullback! end

## Preparation

struct PushforwardPullbackPrep{E} <: PullbackPrep
    pushforward_prep::E
end

function prepare_pullback(
    f::F, backend::AbstractADType, x, ty::NTuple, contexts::Vararg{Context,C}
) where {F,C}
    return _prepare_pullback_aux(
        pullback_performance(backend), f, backend, x, ty, contexts...
    )
end

function prepare_pullback(
    f!::F, y, backend::AbstractADType, x, ty::NTuple, contexts::Vararg{Context,C}
) where {F,C}
    return _prepare_pullback_aux(
        pullback_performance(backend), f!, y, backend, x, ty, contexts...
    )
end

function _prepare_pullback_aux(
    ::PullbackSlow,
    f::F,
    backend::AbstractADType,
    x,
    ty::NTuple,
    contexts::Vararg{Context,C},
) where {F,C}
    dx = x isa Number ? one(x) : basis(x, first(CartesianIndices(x)))
    pushforward_prep = prepare_pushforward(f, backend, x, (dx,), contexts...)
    return PushforwardPullbackPrep(pushforward_prep)
end

function _prepare_pullback_aux(
    ::PullbackSlow,
    f!::F,
    y,
    backend::AbstractADType,
    x,
    ty::NTuple,
    contexts::Vararg{Context,C},
) where {F,C}
    dx = x isa Number ? one(x) : basis(x, first(CartesianIndices(x)))
    pushforward_prep = prepare_pushforward(f!, y, backend, x, (dx,), contexts...)
    return PushforwardPullbackPrep(pushforward_prep)
end

## One argument

function _pullback_via_pushforward(
    f::F,
    pushforward_prep::PushforwardPrep,
    backend::AbstractADType,
    x::Number,
    dy,
    contexts::Vararg{Context,C},
) where {F,C}
<<<<<<< HEAD
    t = pushforward(f, pushforward_prep, backend, x, (one(x),), contexts...)
    dx = dot(dy, only(t))
=======
    t1 = pushforward(f, pushforward_prep, backend, x, (one(x),), contexts...)
    dx = dot(only(t1), dy)
>>>>>>> 8ef803cc
    return dx
end

function _pullback_via_pushforward(
    f::F,
    pushforward_prep::PushforwardPrep,
    backend::AbstractADType,
    x::AbstractArray,
    dy,
    contexts::Vararg{Context,C},
) where {F,C}
<<<<<<< HEAD
    dx = map(x, CartesianIndices(x)) do xj, j
        bj = basis(backend, x, j)
        tj = pushforward(f, pushforward_prep, backend, x, (bj,), contexts...)
        dot(dy, only(tj))
=======
    dx = map(CartesianIndices(x)) do j
        t1 = pushforward(f, pushforward_prep, backend, x, (basis(x, j),), contexts...)
        dot(only(t1), dy)
>>>>>>> 8ef803cc
    end
    return dx
end

function value_and_pullback(
    f::F,
    prep::PushforwardPullbackPrep,
    backend::AbstractADType,
    x,
    ty::NTuple{B},
    contexts::Vararg{Context,C},
) where {F,B,C}
    (; pushforward_prep) = prep
    y = f(x, map(unwrap, contexts)...)
    tx = ntuple(
        b -> _pullback_via_pushforward(f, pushforward_prep, backend, x, ty[b], contexts...),
        Val(B),
    )
    return y, tx
end

function value_and_pullback!(
    f::F,
    tx::NTuple,
    prep::PullbackPrep,
    backend::AbstractADType,
    x,
    ty::NTuple,
    contexts::Vararg{Context,C},
) where {F,C}
    y, new_tx = value_and_pullback(f, prep, backend, x, ty, contexts...)
    foreach(copyto!, tx, new_tx)
    return y, tx
end

function pullback(
    f::F,
    prep::PullbackPrep,
    backend::AbstractADType,
    x,
    ty::NTuple,
    contexts::Vararg{Context,C},
) where {F,C}
    return value_and_pullback(f, prep, backend, x, ty, contexts...)[2]
end

function pullback!(
    f::F,
    tx::NTuple,
    prep::PullbackPrep,
    backend::AbstractADType,
    x,
    ty::NTuple,
    contexts::Vararg{Context,C},
) where {F,C}
    return value_and_pullback!(f, tx, prep, backend, x, ty, contexts...)[2]
end

## Two arguments

function _pullback_via_pushforward(
    f!::F,
    y,
    pushforward_prep::PushforwardPrep,
    backend::AbstractADType,
    x::Number,
    dy,
    contexts::Vararg{Context,C},
) where {F,C}
<<<<<<< HEAD
    t = pushforward(f!, y, pushforward_prep, backend, x, (one(x),), contexts...)
    dx = dot(dy, only(t))
=======
    t1 = pushforward(f!, y, pushforward_prep, backend, x, (one(x),), contexts...)
    dx = dot(only(t1), dy)
>>>>>>> 8ef803cc
    return dx
end

function _pullback_via_pushforward(
    f!::F,
    y,
    pushforward_prep::PushforwardPrep,
    backend::AbstractADType,
    x::AbstractArray,
    dy,
    contexts::Vararg{Context,C},
) where {F,C}
<<<<<<< HEAD
    dx = map(x, CartesianIndices(x)) do xj, j  # preserve shape
        bj = basis(backend, x, j)
        tj = pushforward(f!, y, pushforward_prep, backend, x, (bj,), contexts...)
        dot(dy, only(tj))
=======
    dx = map(CartesianIndices(x)) do j  # preserve shape
        t1 = pushforward(f!, y, pushforward_prep, backend, x, (basis(x, j),), contexts...)
        dot(only(t1), dy)
>>>>>>> 8ef803cc
    end
    return dx
end

function value_and_pullback(
    f!::F,
    y,
    prep::PushforwardPullbackPrep,
    backend::AbstractADType,
    x,
    ty::NTuple{B},
    contexts::Vararg{Context,C},
) where {F,B,C}
    (; pushforward_prep) = prep
    tx = ntuple(
        b -> _pullback_via_pushforward(
            f!, y, pushforward_prep, backend, x, ty[b], contexts...
        ),
        Val(B),
    )
    f!(y, x, map(unwrap, contexts)...)
    return y, tx
end

function value_and_pullback!(
    f!::F,
    y,
    tx::NTuple,
    prep::PullbackPrep,
    backend::AbstractADType,
    x,
    ty::NTuple,
    contexts::Vararg{Context,C},
) where {F,C}
    y, new_tx = value_and_pullback(f!, y, prep, backend, x, ty, contexts...)
    foreach(copyto!, tx, new_tx)
    return y, tx
end

function pullback(
    f!::F,
    y,
    prep::PullbackPrep,
    backend::AbstractADType,
    x,
    ty::NTuple,
    contexts::Vararg{Context,C},
) where {F,C}
    return value_and_pullback(f!, y, prep, backend, x, ty, contexts...)[2]
end

function pullback!(
    f!::F,
    y,
    tx::NTuple,
    prep::PullbackPrep,
    backend::AbstractADType,
    x,
    ty::NTuple,
    contexts::Vararg{Context,C},
) where {F,C}
    return value_and_pullback!(f!, y, tx, prep, backend, x, ty, contexts...)[2]
end<|MERGE_RESOLUTION|>--- conflicted
+++ resolved
@@ -155,13 +155,8 @@
     dy,
     contexts::Vararg{Context,C},
 ) where {F,C}
-<<<<<<< HEAD
-    t = pushforward(f, pushforward_prep, backend, x, (one(x),), contexts...)
-    dx = dot(dy, only(t))
-=======
     t1 = pushforward(f, pushforward_prep, backend, x, (one(x),), contexts...)
     dx = dot(only(t1), dy)
->>>>>>> 8ef803cc
     return dx
 end
 
@@ -173,16 +168,9 @@
     dy,
     contexts::Vararg{Context,C},
 ) where {F,C}
-<<<<<<< HEAD
-    dx = map(x, CartesianIndices(x)) do xj, j
-        bj = basis(backend, x, j)
-        tj = pushforward(f, pushforward_prep, backend, x, (bj,), contexts...)
-        dot(dy, only(tj))
-=======
     dx = map(CartesianIndices(x)) do j
         t1 = pushforward(f, pushforward_prep, backend, x, (basis(x, j),), contexts...)
-        dot(only(t1), dy)
->>>>>>> 8ef803cc
+        convert(eltype(x), dot(only(t1), dy))
     end
     return dx
 end
@@ -252,13 +240,8 @@
     dy,
     contexts::Vararg{Context,C},
 ) where {F,C}
-<<<<<<< HEAD
-    t = pushforward(f!, y, pushforward_prep, backend, x, (one(x),), contexts...)
-    dx = dot(dy, only(t))
-=======
     t1 = pushforward(f!, y, pushforward_prep, backend, x, (one(x),), contexts...)
     dx = dot(only(t1), dy)
->>>>>>> 8ef803cc
     return dx
 end
 
@@ -271,16 +254,9 @@
     dy,
     contexts::Vararg{Context,C},
 ) where {F,C}
-<<<<<<< HEAD
-    dx = map(x, CartesianIndices(x)) do xj, j  # preserve shape
-        bj = basis(backend, x, j)
-        tj = pushforward(f!, y, pushforward_prep, backend, x, (bj,), contexts...)
-        dot(dy, only(tj))
-=======
     dx = map(CartesianIndices(x)) do j  # preserve shape
         t1 = pushforward(f!, y, pushforward_prep, backend, x, (basis(x, j),), contexts...)
-        dot(only(t1), dy)
->>>>>>> 8ef803cc
+        convert(eltype(x), dot(only(t1), dy))
     end
     return dx
 end
