--- conflicted
+++ resolved
@@ -351,14 +351,9 @@
     dx,
     contexts::Vararg{Context,C},
 ) where {F,C}
-<<<<<<< HEAD
     ind = CartesianIndices(y)
     T = typeof(similar(y, eltype(ind)))
     dy = map(y, T(ind)) do yi, i
-        t1 = pullback(f, pullback_prep, backend, x, (basis(y, i),), contexts...)
-        dot(only(t1), dx)
-=======
-    dy = map(CartesianIndices(y)) do i
         a = only(pullback(f, pullback_prep, backend, x, (basis(y, i),), contexts...))
         dot(a, dx)
     end
@@ -374,11 +369,12 @@
     dx,
     contexts::Vararg{Context,C},
 ) where {F,C}
-    dy = map(CartesianIndices(y)) do i
+    ind = CartesianIndices(y)
+    T = typeof(similar(y, eltype(ind)))
+    dy = map(y, T(ind)) do yi, i
         a = only(pullback(f, pullback_prep, backend, x, (basis(y, i),), contexts...))
         b = only(pullback(f, pullback_prep, backend, x, (im * basis(y, i),), contexts...))
         real(dot(a, dx)) + im * real(dot(b, dx))
->>>>>>> 08d57084
     end
     return dy
 end
@@ -452,7 +448,9 @@
     dx,
     contexts::Vararg{Context,C},
 ) where {F,C}
-    dy = map(CartesianIndices(y)) do i  # preserve shape
+    ind = CartesianIndices(y)
+    T = typeof(similar(y, eltype(ind)))
+    dy = map(y, T(ind)) do yi, i  # preserve shape
         a = only(pullback(f!, y, pullback_prep, backend, x, (basis(y, i),), contexts...))
         dot(a, dx)
     end
@@ -468,20 +466,14 @@
     dx,
     contexts::Vararg{Context,C},
 ) where {F,C}
-<<<<<<< HEAD
     ind = CartesianIndices(y)
     T = typeof(similar(y, eltype(ind)))
     dy = map(y, T(ind)) do yi, i  # preserve shape
-        t1 = pullback(f!, y, pullback_prep, backend, x, (basis(y, i),), contexts...)
-        dot(only(t1), dx)
-=======
-    dy = map(CartesianIndices(y)) do i  # preserve shape
         a = only(pullback(f!, y, pullback_prep, backend, x, (basis(y, i),), contexts...))
         b = only(
             pullback(f!, y, pullback_prep, backend, x, (im * basis(y, i),), contexts...)
         )
         real(dot(a, dx)) + im * real(dot(b, dx))
->>>>>>> 08d57084
     end
     return dy
 end
