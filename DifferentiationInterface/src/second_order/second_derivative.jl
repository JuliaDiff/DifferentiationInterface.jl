## Docstrings

"""
    prepare_second_derivative(f, backend, x) -> extras

Create an `extras` object that can be given to [`second_derivative`](@ref) and its variants.

!!! warning
    If the function changes in any way, the result of preparation will be invalidated, and you will need to run it again.
"""
function prepare_second_derivative end

"""
    second_derivative(f, [extras,] backend, x) -> der2

Compute the second derivative of the function `f` at point `x`.

$(document_preparation("second_derivative"))
"""
function second_derivative end

"""
    second_derivative!(f, der2, [extras,] backend, x) -> der2

Compute the second derivative of the function `f` at point `x`, overwriting `der2`.

$(document_preparation("second_derivative"))
"""
function second_derivative! end

"""
    value_derivative_and_second_derivative(f, [extras,] backend, x) -> (y, der, der2)

Compute the value, first derivative and second derivative of the function `f` at point `x`.

$(document_preparation("second_derivative"))
"""
function value_derivative_and_second_derivative end

"""
    value_derivative_and_second_derivative!(f, der, der2, [extras,] backend, x) -> (y, der, der2)

Compute the value, first derivative and second derivative of the function `f` at point `x`, overwriting `der` and `der2`.

$(document_preparation("second_derivative"))
"""
function value_derivative_and_second_derivative! end

## Preparation

struct InnerDerivative{F,B,C}
    f::F
    backend::B
    contexts::C
end

function (id::InnerDerivative)(x)
    @compat (; f, backend, contexts) = id
    return derivative(f, backend, x, contexts...)
end

struct ClosureSecondDerivativeExtras{ID<:InnerDerivative,E<:DerivativeExtras} <:
       SecondDerivativeExtras
    inner_derivative::ID
    outer_derivative_extras::E
end

<<<<<<< HEAD
function prepare_second_derivative(
    f::F, backend::AbstractADType, x, contexts::Vararg{Context,C}
) where {F,C}
    return prepare_second_derivative(f, SecondOrder(backend, backend), x, contexts...)
end

function prepare_second_derivative(
    f::F, backend::SecondOrder, x, contexts::Vararg{Context,C}
) where {F,C}
    inner_derivative = InnerDerivative(f, nested(inner(backend)), contexts)
    outer_derivative_extras = prepare_derivative(
        inner_derivative, outer(backend), x, contexts...
    )
=======
function prepare_second_derivative(f::F, backend::AbstractADType, x) where {F}
    inner_derivative = InnerDerivative(f, nested(maybe_inner(backend)))
    outer_derivative_extras = prepare_derivative(inner_derivative, maybe_outer(backend), x)
>>>>>>> ec9a1bd0
    return ClosureSecondDerivativeExtras(inner_derivative, outer_derivative_extras)
end

## One argument

function second_derivative(
<<<<<<< HEAD
    f::F,
    extras::SecondDerivativeExtras,
    backend::AbstractADType,
    x,
    contexts::Vararg{Context,C},
) where {F,C}
    return second_derivative(f, extras, SecondOrder(backend, backend), x, contexts...)
end

function second_derivative(
    f::F,
    extras::ClosureSecondDerivativeExtras,
    backend::SecondOrder,
    x,
    contexts::Vararg{Context,C},
) where {F,C}
    @compat (; inner_derivative, outer_derivative_extras) = extras
    return derivative(
        inner_derivative, outer_derivative_extras, outer(backend), x, contexts...
    )
end

function value_derivative_and_second_derivative(
    f::F,
    extras::SecondDerivativeExtras,
    backend::AbstractADType,
    x,
    contexts::Vararg{Context,C},
) where {F,C}
    return value_derivative_and_second_derivative(
        f, extras, SecondOrder(backend, backend), x, contexts...
    )
end

function value_derivative_and_second_derivative(
    f::F,
    extras::ClosureSecondDerivativeExtras,
    backend::SecondOrder,
    x,
    contexts::Vararg{Context,C},
) where {F,C}
    @compat (; inner_derivative, outer_derivative_extras) = extras
    y = f(x)
    der, der2 = value_and_derivative(
        inner_derivative, outer_derivative_extras, outer(backend), x, contexts...
=======
    f::F, extras::ClosureSecondDerivativeExtras, backend::AbstractADType, x
) where {F}
    @compat (; inner_derivative, outer_derivative_extras) = extras
    return derivative(inner_derivative, outer_derivative_extras, maybe_outer(backend), x)
end

function value_derivative_and_second_derivative(
    f::F, extras::ClosureSecondDerivativeExtras, backend::AbstractADType, x
) where {F}
    @compat (; inner_derivative, outer_derivative_extras) = extras
    y = f(x)
    der, der2 = value_and_derivative(
        inner_derivative, outer_derivative_extras, maybe_outer(backend), x
>>>>>>> ec9a1bd0
    )
    return y, der, der2
end

function second_derivative!(
<<<<<<< HEAD
    f::F,
    der2,
    extras::SecondDerivativeExtras,
    backend::AbstractADType,
    x,
    contexts::Vararg{Context,C},
) where {F,C}
    return second_derivative!(
        f, der2, extras, SecondOrder(backend, backend), x, contexts...
    )
end

function second_derivative!(
    f::F,
    der2,
    extras::SecondDerivativeExtras,
    backend::SecondOrder,
    x,
    contexts::Vararg{Context,C},
) where {F,C}
    @compat (; inner_derivative, outer_derivative_extras) = extras
    return derivative!(
        inner_derivative, der2, outer_derivative_extras, outer(backend), x, contexts...
    )
end

function value_derivative_and_second_derivative!(
    f::F,
    der,
    der2,
    extras::SecondDerivativeExtras,
    backend::AbstractADType,
    x,
    contexts::Vararg{Context,C},
) where {F,C}
    return value_derivative_and_second_derivative!(
        f, der, der2, extras, SecondOrder(backend, backend), x, contexts...
=======
    f::F, der2, extras::SecondDerivativeExtras, backend::AbstractADType, x
) where {F}
    @compat (; inner_derivative, outer_derivative_extras) = extras
    return derivative!(
        inner_derivative, der2, outer_derivative_extras, maybe_outer(backend), x
>>>>>>> ec9a1bd0
    )
end

function value_derivative_and_second_derivative!(
<<<<<<< HEAD
    f::F,
    der,
    der2,
    extras::SecondDerivativeExtras,
    backend::SecondOrder,
    x,
    contexts::Vararg{Context,C},
) where {F,C}
    @compat (; inner_derivative, outer_derivative_extras) = extras
    y = f(x)
    new_der, _ = value_and_derivative!(
        inner_derivative, der2, outer_derivative_extras, outer(backend), x, contexts...
=======
    f::F, der, der2, extras::SecondDerivativeExtras, backend::AbstractADType, x
) where {F}
    @compat (; inner_derivative, outer_derivative_extras) = extras
    y = f(x)
    new_der, _ = value_and_derivative!(
        inner_derivative, der2, outer_derivative_extras, maybe_outer(backend), x
>>>>>>> ec9a1bd0
    )
    return y, copyto!(der, new_der), der2
end<|MERGE_RESOLUTION|>--- conflicted
+++ resolved
@@ -65,98 +65,47 @@
     outer_derivative_extras::E
 end
 
-<<<<<<< HEAD
 function prepare_second_derivative(
     f::F, backend::AbstractADType, x, contexts::Vararg{Context,C}
 ) where {F,C}
-    return prepare_second_derivative(f, SecondOrder(backend, backend), x, contexts...)
-end
-
-function prepare_second_derivative(
-    f::F, backend::SecondOrder, x, contexts::Vararg{Context,C}
-) where {F,C}
-    inner_derivative = InnerDerivative(f, nested(inner(backend)), contexts)
+    inner_derivative = InnerDerivative(f, nested(maybe_inner(backend)), contexts)
     outer_derivative_extras = prepare_derivative(
-        inner_derivative, outer(backend), x, contexts...
+        inner_derivative, maybe_outer(backend), x, contexts...
     )
-=======
-function prepare_second_derivative(f::F, backend::AbstractADType, x) where {F}
-    inner_derivative = InnerDerivative(f, nested(maybe_inner(backend)))
-    outer_derivative_extras = prepare_derivative(inner_derivative, maybe_outer(backend), x)
->>>>>>> ec9a1bd0
     return ClosureSecondDerivativeExtras(inner_derivative, outer_derivative_extras)
 end
 
 ## One argument
 
 function second_derivative(
-<<<<<<< HEAD
-    f::F,
-    extras::SecondDerivativeExtras,
-    backend::AbstractADType,
-    x,
-    contexts::Vararg{Context,C},
-) where {F,C}
-    return second_derivative(f, extras, SecondOrder(backend, backend), x, contexts...)
-end
-
-function second_derivative(
     f::F,
     extras::ClosureSecondDerivativeExtras,
-    backend::SecondOrder,
+    backend::AbstractADType,
     x,
     contexts::Vararg{Context,C},
 ) where {F,C}
     @compat (; inner_derivative, outer_derivative_extras) = extras
     return derivative(
-        inner_derivative, outer_derivative_extras, outer(backend), x, contexts...
-    )
-end
-
-function value_derivative_and_second_derivative(
-    f::F,
-    extras::SecondDerivativeExtras,
-    backend::AbstractADType,
-    x,
-    contexts::Vararg{Context,C},
-) where {F,C}
-    return value_derivative_and_second_derivative(
-        f, extras, SecondOrder(backend, backend), x, contexts...
+        inner_derivative, outer_derivative_extras, maybe_outer(backend), x, contexts...
     )
 end
 
 function value_derivative_and_second_derivative(
     f::F,
     extras::ClosureSecondDerivativeExtras,
-    backend::SecondOrder,
+    backend::AbstractADType,
     x,
     contexts::Vararg{Context,C},
 ) where {F,C}
     @compat (; inner_derivative, outer_derivative_extras) = extras
     y = f(x)
     der, der2 = value_and_derivative(
-        inner_derivative, outer_derivative_extras, outer(backend), x, contexts...
-=======
-    f::F, extras::ClosureSecondDerivativeExtras, backend::AbstractADType, x
-) where {F}
-    @compat (; inner_derivative, outer_derivative_extras) = extras
-    return derivative(inner_derivative, outer_derivative_extras, maybe_outer(backend), x)
-end
-
-function value_derivative_and_second_derivative(
-    f::F, extras::ClosureSecondDerivativeExtras, backend::AbstractADType, x
-) where {F}
-    @compat (; inner_derivative, outer_derivative_extras) = extras
-    y = f(x)
-    der, der2 = value_and_derivative(
-        inner_derivative, outer_derivative_extras, maybe_outer(backend), x
->>>>>>> ec9a1bd0
+        inner_derivative, outer_derivative_extras, maybe_outer(backend), x, contexts...
     )
     return y, der, der2
 end
 
 function second_derivative!(
-<<<<<<< HEAD
     f::F,
     der2,
     extras::SecondDerivativeExtras,
@@ -164,22 +113,14 @@
     x,
     contexts::Vararg{Context,C},
 ) where {F,C}
-    return second_derivative!(
-        f, der2, extras, SecondOrder(backend, backend), x, contexts...
-    )
-end
-
-function second_derivative!(
-    f::F,
-    der2,
-    extras::SecondDerivativeExtras,
-    backend::SecondOrder,
-    x,
-    contexts::Vararg{Context,C},
-) where {F,C}
     @compat (; inner_derivative, outer_derivative_extras) = extras
     return derivative!(
-        inner_derivative, der2, outer_derivative_extras, outer(backend), x, contexts...
+        inner_derivative,
+        der2,
+        outer_derivative_extras,
+        maybe_outer(backend),
+        x,
+        contexts...,
     )
 end
 
@@ -192,40 +133,15 @@
     x,
     contexts::Vararg{Context,C},
 ) where {F,C}
-    return value_derivative_and_second_derivative!(
-        f, der, der2, extras, SecondOrder(backend, backend), x, contexts...
-=======
-    f::F, der2, extras::SecondDerivativeExtras, backend::AbstractADType, x
-) where {F}
-    @compat (; inner_derivative, outer_derivative_extras) = extras
-    return derivative!(
-        inner_derivative, der2, outer_derivative_extras, maybe_outer(backend), x
->>>>>>> ec9a1bd0
-    )
-end
-
-function value_derivative_and_second_derivative!(
-<<<<<<< HEAD
-    f::F,
-    der,
-    der2,
-    extras::SecondDerivativeExtras,
-    backend::SecondOrder,
-    x,
-    contexts::Vararg{Context,C},
-) where {F,C}
     @compat (; inner_derivative, outer_derivative_extras) = extras
     y = f(x)
     new_der, _ = value_and_derivative!(
-        inner_derivative, der2, outer_derivative_extras, outer(backend), x, contexts...
-=======
-    f::F, der, der2, extras::SecondDerivativeExtras, backend::AbstractADType, x
-) where {F}
-    @compat (; inner_derivative, outer_derivative_extras) = extras
-    y = f(x)
-    new_der, _ = value_and_derivative!(
-        inner_derivative, der2, outer_derivative_extras, maybe_outer(backend), x
->>>>>>> ec9a1bd0
+        inner_derivative,
+        der2,
+        outer_derivative_extras,
+        maybe_outer(backend),
+        x,
+        contexts...,
     )
     return y, copyto!(der, new_der), der2
 end