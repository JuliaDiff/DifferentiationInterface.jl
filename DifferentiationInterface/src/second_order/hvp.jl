## Docstrings

"""
    prepare_hvp(f, backend, x, tx) -> extras

Create an `extras` object that can be given to [`hvp`](@ref) and its variants.

!!! warning
    If the function changes in any way, the result of preparation will be invalidated, and you will need to run it again.
"""
function prepare_hvp end

"""
    prepare_hvp_same_point(f, backend, x, tx) -> extras_same

Create an `extras_same` object that can be given to [`hvp`](@ref) and its variants _if they are applied at the same point `x`_.

!!! warning
    If the function or the point changes in any way, the result of preparation will be invalidated, and you will need to run it again.
"""
function prepare_hvp_same_point end

"""
    hvp(f, [extras,] backend, x, tx) -> tg

Compute the Hessian-vector product of `f` at point `x` with tangent `tx` of type [`Tangents`](@ref).

$(document_preparation("hvp"; same_point=true))
"""
function hvp end

"""
    hvp!(f, dg, [extras,] backend, x, tx) -> tg

Compute the Hessian-vector product of `f` at point `x` with tangent `tx` of type [`Tangents`](@ref), overwriting `tg`.

$(document_preparation("hvp"; same_point=true))
"""
function hvp! end

## Preparation

struct ForwardOverForwardHVPExtras{G,E<:PushforwardExtras} <: HVPExtras
    inner_gradient::G
    outer_pushforward_extras::E
end

struct ForwardOverReverseHVPExtras{G,E<:PushforwardExtras} <: HVPExtras
    inner_gradient::G
    outer_pushforward_extras::E
end

struct ReverseOverForwardHVPExtras <: HVPExtras end

struct ReverseOverReverseHVPExtras{G,E<:PullbackExtras} <: HVPExtras
    inner_gradient::G
    outer_pullback_extras::E
end

<<<<<<< HEAD
function prepare_hvp(
    f::F, backend::AbstractADType, x, tx::Tangents, contexts::Vararg{Context,C}
) where {F,C}
    return _prepare_hvp_aux(hvp_mode(backend), f, backend, x, tx, contexts...)
end

function _prepare_hvp_aux(
    ::ForwardOverForward,
    f::F,
    backend::AbstractADType,
    x,
    tx::Tangents,
    contexts::Vararg{Context,C},
) where {F,C}
    # pushforward of many pushforwards in theory, but pushforward of gradient in practice
    function inner_gradient(x, contexts...)
        return gradient(f, nested(maybe_inner(backend)), x, contexts...)
    end
    outer_pushforward_extras = prepare_pushforward(
        inner_gradient, maybe_outer(backend), x, tx, contexts...
=======
function prepare_hvp(f::F, backend::AbstractADType, x, tx::Tangents) where {F}
    return _prepare_hvp_aux(f, backend, x, tx, hvp_mode(backend))
end

function _prepare_hvp_aux(
    f::F, backend::AbstractADType, x, tx::Tangents, ::ForwardOverForward
) where {F}
    # pushforward of many pushforwards in theory, but pushforward of gradient in practice
    inner_gradient(x) = gradient(f, nested(maybe_inner(backend)), x)
    outer_pushforward_extras = prepare_pushforward(
        inner_gradient, maybe_outer(backend), x, tx
>>>>>>> b3c9b0a7
    )
    return ForwardOverForwardHVPExtras(inner_gradient, outer_pushforward_extras)
end

function _prepare_hvp_aux(
<<<<<<< HEAD
    ::ForwardOverReverse,
    f::F,
    backend::AbstractADType,
    x,
    tx::Tangents,
    contexts::Vararg{Context,C},
) where {F,C}
    # pushforward of gradient
    inner_gradient(, contexts...) = gradient(f, nested(maybe_inner(backend)), x, contexts...)
    outer_pushforward_extras = prepare_pushforward(
        inner_gradient, maybe_outer(backend), x, tx, contexts...
=======
    f::F, backend::AbstractADType, x, tx::Tangents, ::ForwardOverReverse
) where {F}
    # pushforward of gradient
    inner_gradient(x) = gradient(f, nested(maybe_inner(backend)), x)
    outer_pushforward_extras = prepare_pushforward(
        inner_gradient, maybe_outer(backend), x, tx
>>>>>>> b3c9b0a7
    )
    return ForwardOverReverseHVPExtras(inner_gradient, outer_pushforward_extras)
end

function _prepare_hvp_aux(
<<<<<<< HEAD
    ::ReverseOverForward,
    f::F,
    backend::AbstractADType,
    x,
    tx::Tangents,
    contexts::Vararg{Context,C},
) where {F,C}
=======
    f::F, backend::AbstractADType, x, tx::Tangents, ::ReverseOverForward
) where {F}
>>>>>>> b3c9b0a7
    # gradient of pushforward
    # uses dx in the closure so it can't be prepared
    return ReverseOverForwardHVPExtras()
end

function _prepare_hvp_aux(
<<<<<<< HEAD
    ::ReverseOverReverse,
    f::F,
    backend::AbstractADType,
    x,
    tx::Tangents,
    contexts::Vararg{Context,C},
) where {F,C}
    # pullback of gradient
    inner_gradient(x, contexts...) = gradient(f, nested(maybe_inner(backend)), x, contexts...)
    outer_pullback_extras = prepare_pullback(
        inner_gradient, maybe_outer(backend), x, tx, contexts...
    )
=======
    f::F, backend::AbstractADType, x, tx::Tangents, ::ReverseOverReverse
) where {F}
    # pullback of gradient
    inner_gradient(x) = gradient(f, nested(maybe_inner(backend)), x)
    outer_pullback_extras = prepare_pullback(inner_gradient, maybe_outer(backend), x, tx)
>>>>>>> b3c9b0a7
    return ReverseOverReverseHVPExtras(inner_gradient, outer_pullback_extras)
end

## One argument

function hvp(
<<<<<<< HEAD
    f::F,
    extras::ForwardOverForwardHVPExtras,
    backend::AbstractADType,
    x,
    tx::Tangents,
    contexts::Vararg{Context,C},
) where {F,C}
    @compat (; inner_gradient, outer_pushforward_extras) = extras
    return pushforward(
        inner_gradient, outer_pushforward_extras, maybe_outer(backend), x, tx, contexts...
=======
    f::F, extras::ForwardOverForwardHVPExtras, backend::AbstractADType, x, tx::Tangents
) where {F}
    @compat (; inner_gradient, outer_pushforward_extras) = extras
    return pushforward(
        inner_gradient, outer_pushforward_extras, maybe_outer(backend), x, tx
>>>>>>> b3c9b0a7
    )
end

function hvp(
<<<<<<< HEAD
    f::F,
    extras::ForwardOverReverseHVPExtras,
    backend::AbstractADType,
    x,
    tx::Tangents,
    contexts::Vararg{Context,C},
) where {F,C}
    @compat (; inner_gradient, outer_pushforward_extras) = extras
    return pushforward(
        inner_gradient, outer_pushforward_extras, maybe_outer(backend), x, tx, contexts...
=======
    f::F, extras::ForwardOverReverseHVPExtras, backend::AbstractADType, x, tx::Tangents
) where {F}
    @compat (; inner_gradient, outer_pushforward_extras) = extras
    return pushforward(
        inner_gradient, outer_pushforward_extras, maybe_outer(backend), x, tx
>>>>>>> b3c9b0a7
    )
end

function hvp(
<<<<<<< HEAD
    f::F,
    ::ReverseOverForwardHVPExtras,
    backend::AbstractADType,
    x,
    tx::Tangents,
    contexts::Vararg{Context,C},
) where {F,C}
    dgs = map(tx.d) do dx
        function inner_pushforward(x)
            return only(
                pushforward(f, nested(maybe_inner(backend)), x, Tangents(dx), contexts...),
            )
        end
        gradient(only ∘ inner_pushforward, maybe_outer(backend), x, contexts...)
=======
    f::F, ::ReverseOverForwardHVPExtras, backend::AbstractADType, x, tx::Tangents
) where {F}
    tg = map(tx) do dx
        function inner_pushforward(x)
            return only(pushforward(f, nested(maybe_inner(backend)), x, Tangents(dx)))
        end
        gradient(only ∘ inner_pushforward, maybe_outer(backend), x)
>>>>>>> b3c9b0a7
    end
    return tg
end

function hvp(
<<<<<<< HEAD
    f::F,
    extras::ReverseOverReverseHVPExtras,
    backend::AbstractADType,
    x,
    tx::Tangents,
    contexts::Vararg{Context,C},
) where {F,C}
    @compat (; inner_gradient, outer_pullback_extras) = extras
    return pullback(
        inner_gradient, outer_pullback_extras, maybe_outer(backend), x, tx, contexts...
    )
=======
    f::F, extras::ReverseOverReverseHVPExtras, backend::AbstractADType, x, tx::Tangents
) where {F}
    @compat (; inner_gradient, outer_pullback_extras) = extras
    return pullback(inner_gradient, outer_pullback_extras, maybe_outer(backend), x, tx)
>>>>>>> b3c9b0a7
end

function hvp!(
    f::F,
    tg::Tangents,
    extras::ForwardOverForwardHVPExtras,
    backend::AbstractADType,
    x,
    tx::Tangents,
    contexts::Vararg{Context,C},
) where {F,C}
    @compat (; inner_gradient, outer_pushforward_extras) = extras
    return pushforward!(
<<<<<<< HEAD
        inner_gradient,
        tg,
        outer_pushforward_extras,
        maybe_outer(backend),
        x,
        tx,
        contexts...,
=======
        inner_gradient, tg, outer_pushforward_extras, maybe_outer(backend), x, tx
>>>>>>> b3c9b0a7
    )
end

function hvp!(
    f::F,
    tg::Tangents,
    extras::ForwardOverReverseHVPExtras,
    backend::AbstractADType,
    x,
    tx::Tangents,
    contexts::Vararg{Context,C},
) where {F,C}
    @compat (; inner_gradient, outer_pushforward_extras) = extras
    return pushforward!(
<<<<<<< HEAD
        inner_gradient,
        tg,
        outer_pushforward_extras,
        maybe_outer(backend),
        x,
        tx,
        contexts...,
=======
        inner_gradient, tg, outer_pushforward_extras, maybe_outer(backend), x, tx
>>>>>>> b3c9b0a7
    )
end

function hvp!(
    f::F,
    tg::Tangents,
    ::ReverseOverForwardHVPExtras,
    backend::AbstractADType,
    x,
    tx::Tangents,
<<<<<<< HEAD
    contexts::Vararg{Context,C},
) where {F,C}
    for b in eachindex(tx.d, tg.d)
        function inner_pushforward(x)
            return only(
                pushforward(
                    f, nested(maybe_inner(backend)), x, Tangents(tx.d[b]), contexts...
                ),
            )
        end
        gradient!(only ∘ inner_pushforward, tg.d[b], maybe_outer(backend), x, contexts...)
=======
) where {F}
    for b in eachindex(tx.d, tg.d)
        function inner_pushforward(x)
            return only(pushforward(f, nested(maybe_inner(backend)), x, Tangents(tx.d[b])))
        end
        gradient!(only ∘ inner_pushforward, tg.d[b], maybe_outer(backend), x)
>>>>>>> b3c9b0a7
    end
    return tg
end

function hvp!(
    f::F,
    tg::Tangents,
    extras::ReverseOverReverseHVPExtras,
    backend::AbstractADType,
    x,
    tx::Tangents,
    contexts::Vararg{Context,C},
) where {F,C}
    @compat (; inner_gradient, outer_pullback_extras) = extras
<<<<<<< HEAD
    return pullback!(
        inner_gradient, tg, outer_pullback_extras, maybe_outer(backend), x, tx, contexts...
    )
=======
    return pullback!(inner_gradient, tg, outer_pullback_extras, maybe_outer(backend), x, tx)
>>>>>>> b3c9b0a7
end<|MERGE_RESOLUTION|>--- conflicted
+++ resolved
@@ -57,7 +57,6 @@
     outer_pullback_extras::E
 end
 
-<<<<<<< HEAD
 function prepare_hvp(
     f::F, backend::AbstractADType, x, tx::Tangents, contexts::Vararg{Context,C}
 ) where {F,C}
@@ -78,25 +77,11 @@
     end
     outer_pushforward_extras = prepare_pushforward(
         inner_gradient, maybe_outer(backend), x, tx, contexts...
-=======
-function prepare_hvp(f::F, backend::AbstractADType, x, tx::Tangents) where {F}
-    return _prepare_hvp_aux(f, backend, x, tx, hvp_mode(backend))
-end
-
-function _prepare_hvp_aux(
-    f::F, backend::AbstractADType, x, tx::Tangents, ::ForwardOverForward
-) where {F}
-    # pushforward of many pushforwards in theory, but pushforward of gradient in practice
-    inner_gradient(x) = gradient(f, nested(maybe_inner(backend)), x)
-    outer_pushforward_extras = prepare_pushforward(
-        inner_gradient, maybe_outer(backend), x, tx
->>>>>>> b3c9b0a7
     )
     return ForwardOverForwardHVPExtras(inner_gradient, outer_pushforward_extras)
 end
 
 function _prepare_hvp_aux(
-<<<<<<< HEAD
     ::ForwardOverReverse,
     f::F,
     backend::AbstractADType,
@@ -105,23 +90,16 @@
     contexts::Vararg{Context,C},
 ) where {F,C}
     # pushforward of gradient
-    inner_gradient(, contexts...) = gradient(f, nested(maybe_inner(backend)), x, contexts...)
+    function inner_gradient(x, contexts...)
+        return gradient(f, nested(maybe_inner(backend)), x, contexts...)
+    end
     outer_pushforward_extras = prepare_pushforward(
         inner_gradient, maybe_outer(backend), x, tx, contexts...
-=======
-    f::F, backend::AbstractADType, x, tx::Tangents, ::ForwardOverReverse
-) where {F}
-    # pushforward of gradient
-    inner_gradient(x) = gradient(f, nested(maybe_inner(backend)), x)
-    outer_pushforward_extras = prepare_pushforward(
-        inner_gradient, maybe_outer(backend), x, tx
->>>>>>> b3c9b0a7
     )
     return ForwardOverReverseHVPExtras(inner_gradient, outer_pushforward_extras)
 end
 
 function _prepare_hvp_aux(
-<<<<<<< HEAD
     ::ReverseOverForward,
     f::F,
     backend::AbstractADType,
@@ -129,17 +107,12 @@
     tx::Tangents,
     contexts::Vararg{Context,C},
 ) where {F,C}
-=======
-    f::F, backend::AbstractADType, x, tx::Tangents, ::ReverseOverForward
-) where {F}
->>>>>>> b3c9b0a7
     # gradient of pushforward
     # uses dx in the closure so it can't be prepared
     return ReverseOverForwardHVPExtras()
 end
 
 function _prepare_hvp_aux(
-<<<<<<< HEAD
     ::ReverseOverReverse,
     f::F,
     backend::AbstractADType,
@@ -148,24 +121,18 @@
     contexts::Vararg{Context,C},
 ) where {F,C}
     # pullback of gradient
-    inner_gradient(x, contexts...) = gradient(f, nested(maybe_inner(backend)), x, contexts...)
+    function inner_gradient(x, contexts...)
+        return gradient(f, nested(maybe_inner(backend)), x, contexts...)
+    end
     outer_pullback_extras = prepare_pullback(
         inner_gradient, maybe_outer(backend), x, tx, contexts...
     )
-=======
-    f::F, backend::AbstractADType, x, tx::Tangents, ::ReverseOverReverse
-) where {F}
-    # pullback of gradient
-    inner_gradient(x) = gradient(f, nested(maybe_inner(backend)), x)
-    outer_pullback_extras = prepare_pullback(inner_gradient, maybe_outer(backend), x, tx)
->>>>>>> b3c9b0a7
     return ReverseOverReverseHVPExtras(inner_gradient, outer_pullback_extras)
 end
 
 ## One argument
 
 function hvp(
-<<<<<<< HEAD
     f::F,
     extras::ForwardOverForwardHVPExtras,
     backend::AbstractADType,
@@ -176,18 +143,10 @@
     @compat (; inner_gradient, outer_pushforward_extras) = extras
     return pushforward(
         inner_gradient, outer_pushforward_extras, maybe_outer(backend), x, tx, contexts...
-=======
-    f::F, extras::ForwardOverForwardHVPExtras, backend::AbstractADType, x, tx::Tangents
-) where {F}
-    @compat (; inner_gradient, outer_pushforward_extras) = extras
-    return pushforward(
-        inner_gradient, outer_pushforward_extras, maybe_outer(backend), x, tx
->>>>>>> b3c9b0a7
-    )
-end
-
-function hvp(
-<<<<<<< HEAD
+    )
+end
+
+function hvp(
     f::F,
     extras::ForwardOverReverseHVPExtras,
     backend::AbstractADType,
@@ -198,18 +157,10 @@
     @compat (; inner_gradient, outer_pushforward_extras) = extras
     return pushforward(
         inner_gradient, outer_pushforward_extras, maybe_outer(backend), x, tx, contexts...
-=======
-    f::F, extras::ForwardOverReverseHVPExtras, backend::AbstractADType, x, tx::Tangents
-) where {F}
-    @compat (; inner_gradient, outer_pushforward_extras) = extras
-    return pushforward(
-        inner_gradient, outer_pushforward_extras, maybe_outer(backend), x, tx
->>>>>>> b3c9b0a7
-    )
-end
-
-function hvp(
-<<<<<<< HEAD
+    )
+end
+
+function hvp(
     f::F,
     ::ReverseOverForwardHVPExtras,
     backend::AbstractADType,
@@ -224,21 +175,11 @@
             )
         end
         gradient(only ∘ inner_pushforward, maybe_outer(backend), x, contexts...)
-=======
-    f::F, ::ReverseOverForwardHVPExtras, backend::AbstractADType, x, tx::Tangents
-) where {F}
-    tg = map(tx) do dx
-        function inner_pushforward(x)
-            return only(pushforward(f, nested(maybe_inner(backend)), x, Tangents(dx)))
-        end
-        gradient(only ∘ inner_pushforward, maybe_outer(backend), x)
->>>>>>> b3c9b0a7
     end
     return tg
 end
 
 function hvp(
-<<<<<<< HEAD
     f::F,
     extras::ReverseOverReverseHVPExtras,
     backend::AbstractADType,
@@ -250,12 +191,6 @@
     return pullback(
         inner_gradient, outer_pullback_extras, maybe_outer(backend), x, tx, contexts...
     )
-=======
-    f::F, extras::ReverseOverReverseHVPExtras, backend::AbstractADType, x, tx::Tangents
-) where {F}
-    @compat (; inner_gradient, outer_pullback_extras) = extras
-    return pullback(inner_gradient, outer_pullback_extras, maybe_outer(backend), x, tx)
->>>>>>> b3c9b0a7
 end
 
 function hvp!(
@@ -269,7 +204,6 @@
 ) where {F,C}
     @compat (; inner_gradient, outer_pushforward_extras) = extras
     return pushforward!(
-<<<<<<< HEAD
         inner_gradient,
         tg,
         outer_pushforward_extras,
@@ -277,9 +211,6 @@
         x,
         tx,
         contexts...,
-=======
-        inner_gradient, tg, outer_pushforward_extras, maybe_outer(backend), x, tx
->>>>>>> b3c9b0a7
     )
 end
 
@@ -294,7 +225,6 @@
 ) where {F,C}
     @compat (; inner_gradient, outer_pushforward_extras) = extras
     return pushforward!(
-<<<<<<< HEAD
         inner_gradient,
         tg,
         outer_pushforward_extras,
@@ -302,9 +232,6 @@
         x,
         tx,
         contexts...,
-=======
-        inner_gradient, tg, outer_pushforward_extras, maybe_outer(backend), x, tx
->>>>>>> b3c9b0a7
     )
 end
 
@@ -315,7 +242,6 @@
     backend::AbstractADType,
     x,
     tx::Tangents,
-<<<<<<< HEAD
     contexts::Vararg{Context,C},
 ) where {F,C}
     for b in eachindex(tx.d, tg.d)
@@ -327,14 +253,6 @@
             )
         end
         gradient!(only ∘ inner_pushforward, tg.d[b], maybe_outer(backend), x, contexts...)
-=======
-) where {F}
-    for b in eachindex(tx.d, tg.d)
-        function inner_pushforward(x)
-            return only(pushforward(f, nested(maybe_inner(backend)), x, Tangents(tx.d[b])))
-        end
-        gradient!(only ∘ inner_pushforward, tg.d[b], maybe_outer(backend), x)
->>>>>>> b3c9b0a7
     end
     return tg
 end
@@ -349,11 +267,7 @@
     contexts::Vararg{Context,C},
 ) where {F,C}
     @compat (; inner_gradient, outer_pullback_extras) = extras
-<<<<<<< HEAD
     return pullback!(
         inner_gradient, tg, outer_pullback_extras, maybe_outer(backend), x, tx, contexts...
     )
-=======
-    return pullback!(inner_gradient, tg, outer_pullback_extras, maybe_outer(backend), x, tx)
->>>>>>> b3c9b0a7
 end