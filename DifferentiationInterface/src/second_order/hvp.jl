--- conflicted
+++ resolved
@@ -87,11 +87,7 @@
     f::F, backend::SecondOrder, x, tx::Tangents, ::ReverseOverForward
 ) where {F}
     # gradient of pushforward
-<<<<<<< HEAD
-    # uses dx in the closure so it can't be stored
-=======
     # uses dx in the closure so it can't be prepared
->>>>>>> 56fc186e
     return ReverseOverForwardHVPExtras()
 end
 
@@ -124,7 +120,6 @@
     return pushforward(inner_gradient, outer(backend), x, tx, outer_pushforward_extras)
 end
 
-<<<<<<< HEAD
 function hvp(
     f::F, backend::SecondOrder, x, tx::Tangents, ::ReverseOverForwardHVPExtras
 ) where {F}
@@ -133,11 +128,6 @@
         gradient(only ∘ inner_pushforward, outer(backend), x)
     end
     return Tangents(dgs)
-=======
-function hvp(f::F, backend::SecondOrder, x, dx, ::ReverseOverForwardHVPExtras) where {F}
-    inner_pushforward = PushforwardFixedSeed(f, nested(inner(backend)), dx)
-    return gradient(inner_pushforward, outer(backend), x)
->>>>>>> 56fc186e
 end
 
 function hvp(
@@ -178,7 +168,6 @@
 end
 
 function hvp!(
-<<<<<<< HEAD
     f::F, tg::Tangents, backend::SecondOrder, x, tx::Tangents, ::ReverseOverForwardHVPExtras
 ) where {F}
     for b in eachindex(tx.d, tg.d)
@@ -188,12 +177,6 @@
         gradient!(only ∘ inner_pushforward, tg.d[b], outer(backend), x)
     end
     return tg
-=======
-    f::F, dg, backend::SecondOrder, x, dx, ::ReverseOverForwardHVPExtras
-) where {F}
-    inner_pushforward = PushforwardFixedSeed(f, nested(inner(backend)), dx)
-    return gradient!(inner_pushforward, dg, outer(backend), x)
->>>>>>> 56fc186e
 end
 
 function hvp!(
