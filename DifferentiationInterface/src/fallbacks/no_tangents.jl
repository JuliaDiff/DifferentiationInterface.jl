--- conflicted
+++ resolved
@@ -27,15 +27,9 @@
         t = $op(f, ex, backend, x, SingleTangent(seed))
         return only(t)
     end
-<<<<<<< HEAD
     @eval function $op!(f::F, result, ex::$E, backend::AbstractADType, x, seed) where {F}
-        @assert !isa(seed, Tangents)
+        @assert !isa(seed, Tangents) && !isa(result, Tangents)
         t = $op!(f, SingleTangent(result), ex, backend, x, SingleTangent(seed))
-=======
-    @eval function $op!(f::F, result, backend::AbstractADType, x, seed, ex::$E) where {F}
-        @assert !isa(seed, Tangents) && !isa(result, Tangents)
-        t = $op!(f, SingleTangent(result), backend, x, SingleTangent(seed), ex)
->>>>>>> 37cbf657
         return only(t)
     end
     op == :hvp && continue
@@ -47,13 +41,8 @@
     @eval function $val_and_op!(
         f::F, result, ex::$E, backend::AbstractADType, x, seed
     ) where {F}
-<<<<<<< HEAD
-        @assert !isa(seed, Tangents)
+        @assert !isa(seed, Tangents) && !isa(result, Tangents)
         y, t = $val_and_op!(f, SingleTangent(result), ex, backend, x, SingleTangent(seed))
-=======
-        @assert !isa(seed, Tangents) && !isa(result, Tangents)
-        y, t = $val_and_op!(f, SingleTangent(result), backend, x, SingleTangent(seed), ex)
->>>>>>> 37cbf657
         return y, only(t)
     end
 
@@ -71,13 +60,8 @@
     @eval function $op!(
         f!::F, y, result, ex::$E, backend::AbstractADType, x, seed
     ) where {F}
-<<<<<<< HEAD
-        @assert !isa(seed, Tangents)
+        @assert !isa(seed, Tangents) && !isa(result, Tangents)
         t = $op!(f!, y, SingleTangent(result), ex, backend, x, SingleTangent(seed))
-=======
-        @assert !isa(seed, Tangents) && !isa(result, Tangents)
-        t = $op!(f!, y, SingleTangent(result), backend, x, SingleTangent(seed), ex)
->>>>>>> 37cbf657
         return only(t)
     end
     @eval function $val_and_op(f!::F, y, ex::$E, backend::AbstractADType, x, seed) where {F}
