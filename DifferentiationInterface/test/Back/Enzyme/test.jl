using Pkg
Pkg.add("Enzyme")

using ADTypes: ADTypes
using DifferentiationInterface, DifferentiationInterfaceTest
import DifferentiationInterfaceTest as DIT
using Enzyme: Enzyme
using StaticArrays
using Test

LOGGING = get(ENV, "CI", "false") == "false"

backends = [
    AutoEnzyme(; mode=nothing),
    AutoEnzyme(; mode=Enzyme.Forward),
    AutoEnzyme(; mode=Enzyme.Reverse),
    AutoEnzyme(; mode=Enzyme.Forward, function_annotation=Enzyme.Const),
    AutoEnzyme(; mode=Enzyme.Reverse, function_annotation=Enzyme.Const),
]

duplicated_backends = [
    AutoEnzyme(; mode=Enzyme.Forward, function_annotation=Enzyme.Duplicated),
    AutoEnzyme(; mode=Enzyme.Reverse, function_annotation=Enzyme.Duplicated),
]

@testset "Checks" begin
    @testset "Check $(typeof(backend))" for backend in backends
        @test check_available(backend)
        @test check_inplace(backend)
    end
end;

## First order

test_differentiation(backends, default_scenarios(); excluded=SECOND_ORDER, logging=LOGGING);

test_differentiation(
    backends[1:3],
    default_scenarios(; include_normal=false, include_constantified=true);
    excluded=SECOND_ORDER,
    logging=LOGGING,
);

test_differentiation(
    duplicated_backends,
    default_scenarios(; include_normal=false, include_closurified=true);
    excluded=SECOND_ORDER,
    logging=LOGGING,
);

#=
# TODO: reactivate type stability tests

test_differentiation(
    AutoEnzyme(; mode=Enzyme.Forward),  # TODO: add more
    default_scenarios(; include_batchified=false);
    correctness=false,
    type_stability=:prepared,
    excluded=SECOND_ORDER,
    logging=LOGGING,
);
=#

## Second order

test_differentiation(
    AutoEnzyme(),
    default_scenarios(; include_constantified=true);
    excluded=FIRST_ORDER,
    logging=LOGGING,
);

test_differentiation(
    AutoEnzyme(; mode=Enzyme.Forward);
    excluded=vcat(FIRST_ORDER, [:hessian, :hvp]),
    logging=LOGGING,
);

test_differentiation(
    AutoEnzyme(; mode=Enzyme.Reverse);
    excluded=vcat(FIRST_ORDER, [:second_derivative]),
    logging=LOGGING,
);

test_differentiation(
    SecondOrder(AutoEnzyme(; mode=Enzyme.Reverse), AutoEnzyme(; mode=Enzyme.Forward));
    logging=LOGGING,
);

## Sparse

test_differentiation(
    MyAutoSparse.(AutoEnzyme()), sparse_scenarios(); sparsity=true, logging=LOGGING
<<<<<<< HEAD
);

## Static

#=
test_differentiation(
    [
        AutoEnzyme(; mode=Enzyme.Forward),  #
        AutoEnzyme(; mode=Enzyme.Reverse),
    ],
    filter(
        s -> DIT.operator_place(s) == :out,
        # normal falls back on Enzyme jacobian, which errors on setindex!
        static_scenarios(; include_normal=false, include_constantified=true),
    );
    excluded=SECOND_ORDER,
    logging=LOGGING,
)
=#
=======
);
>>>>>>> d8358c64
<|MERGE_RESOLUTION|>--- conflicted
+++ resolved
@@ -91,12 +91,10 @@
 
 test_differentiation(
     MyAutoSparse.(AutoEnzyme()), sparse_scenarios(); sparsity=true, logging=LOGGING
-<<<<<<< HEAD
 );
 
 ## Static
 
-#=
 test_differentiation(
     [
         AutoEnzyme(; mode=Enzyme.Forward),  #
@@ -109,8 +107,4 @@
     );
     excluded=SECOND_ORDER,
     logging=LOGGING,
-)
-=#
-=======
-);
->>>>>>> d8358c64
+)