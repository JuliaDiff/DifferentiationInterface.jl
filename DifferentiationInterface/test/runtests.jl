using DifferentiationInterface
using Pkg
using Test

DIT_PATH = joinpath(@__DIR__, "..", "..", "DifferentiationInterfaceTest")
if isdir(DIT_PATH)
    Pkg.develop(; path=DIT_PATH)
else
    Pkg.add("DifferentiationInterfaceTest")
end

<<<<<<< HEAD
GROUP = get(ENV, "JULIA_DI_TEST_GROUP", "All")

=======
LOGGING = get(ENV, "CI", "false") == "false"

GROUP = get(ENV, "JULIA_DI_TEST_GROUP", "Single/GTPSA")

ALL_BACKENDS = [
    "Diffractor",
    "Enzyme",
    "FiniteDiff",
    "FiniteDifferences",
    "FastDifferentiation",
    "ForwardDiff",
    "GTPSA",
    "PolyesterForwardDiff",
    "ReverseDiff",
    "Symbolics",
    "Tapir",
    "Tracker",
    "Zygote",
]

>>>>>>> 3afbbb99
## Main tests

function subtest(category, folder)
    @testset "$file" for file in readdir(joinpath(@__DIR__, category, folder))
        @info "Testing $category/$folder/$file"
        include(joinpath(@__DIR__, category, folder, file))
    end
    return nothing
end

@testset verbose = true "DifferentiationInterface.jl" begin
    if GROUP == "Formalities" || GROUP == "All"
        @testset "Formalities/$file" for file in readdir(joinpath(@__DIR__, "Formalities"))
            @info "Testing Formalities/$file"
            include(joinpath(@__DIR__, "Formalities", file))
        end
    end

    if GROUP == "Internals" || GROUP == "All"
        @testset "Internals/$file" for file in readdir(joinpath(@__DIR__, "Internals"))
            @info "Testing Internals/$file"
            include(joinpath(@__DIR__, "Internals", file))
        end
    end

    if GROUP == "All"
        @testset verbose = true "$category" for category in ["Back", "Down"]
            @testset verbose = true "$folder" for folder in
                                                  readdir(joinpath(@__DIR__, category))
                subtest(category, folder)
            end
        end
    elseif startswith(GROUP, "Back") || startswith(GROUP, "Down")
        category, folder = split(GROUP, '/')
        @testset verbose = true "$category" begin
            @testset verbose = true "$folder" begin
                subtest(category, folder)
            end
        end
    end
end;<|MERGE_RESOLUTION|>--- conflicted
+++ resolved
@@ -9,31 +9,9 @@
     Pkg.add("DifferentiationInterfaceTest")
 end
 
-<<<<<<< HEAD
-GROUP = get(ENV, "JULIA_DI_TEST_GROUP", "All")
+#GROUP = get(ENV, "JULIA_DI_TEST_GROUP", "All")
+GROUP = get(ENV, "JULIA_DI_TEST_GROUP", "Back/GTPSA")
 
-=======
-LOGGING = get(ENV, "CI", "false") == "false"
-
-GROUP = get(ENV, "JULIA_DI_TEST_GROUP", "Single/GTPSA")
-
-ALL_BACKENDS = [
-    "Diffractor",
-    "Enzyme",
-    "FiniteDiff",
-    "FiniteDifferences",
-    "FastDifferentiation",
-    "ForwardDiff",
-    "GTPSA",
-    "PolyesterForwardDiff",
-    "ReverseDiff",
-    "Symbolics",
-    "Tapir",
-    "Tracker",
-    "Zygote",
-]
-
->>>>>>> 3afbbb99
 ## Main tests
 
 function subtest(category, folder)
