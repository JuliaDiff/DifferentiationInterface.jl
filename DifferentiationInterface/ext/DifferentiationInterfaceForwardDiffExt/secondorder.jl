struct ForwardDiffOverSomethingHVPWrapper{F}
    f::F
end

"""
    tag_backend_hvp(f, ::AutoForwardDiff, x)

Return a new `AutoForwardDiff` backend with a fixed tag linked to `f`, so that we know how to prepare the inner gradient of the HVP without depending on what that gradient closure looks like.
"""
function tag_backend_hvp(f::F, ::AutoForwardDiff{chunksize,Nothing}, x) where {F,chunksize}
    return AutoForwardDiff(;
        chunksize=chunksize,
        tag=ForwardDiff.Tag(ForwardDiffOverSomethingHVPWrapper(f), eltype(x)),
    )
end

function tag_backend_hvp(f, backend::AutoForwardDiff, x)
    return backend
end

struct ForwardDiffOverSomethingHVPExtras{B<:AutoForwardDiff,G,E<:PushforwardExtras} <:
       HVPExtras
    tagged_outer_backend::B
    inner_gradient::G
    outer_pushforward_extras::E
end

function DI.prepare_hvp(
    f::F, backend::SecondOrder{<:AutoForwardDiff}, x, tx::Tangents
) where {F}
    tagged_outer_backend = tag_backend_hvp(f, outer(backend), x)
    T = tag_type(f, tagged_outer_backend, x)
    xdual = make_dual(T, x, tx)
    gradient_extras = DI.prepare_gradient(f, inner(backend), xdual)
<<<<<<< HEAD
    function inner_gradient(x, contexts...)
        return DI.gradient(f, gradient_extras, inner(backend), x, contexts...)
    end
=======
    inner_gradient(x) = DI.gradient(f, gradient_extras, inner(backend), x)
>>>>>>> b3c9b0a7
    outer_pushforward_extras = DI.prepare_pushforward(
        inner_gradient, tagged_outer_backend, x, tx
    )
    return ForwardDiffOverSomethingHVPExtras(
        tagged_outer_backend, inner_gradient, outer_pushforward_extras
    )
end

function DI.hvp(
    f,
    extras::ForwardDiffOverSomethingHVPExtras,
    ::SecondOrder{<:AutoForwardDiff},
    x,
    tx::Tangents,
)
    @compat (; tagged_outer_backend, inner_gradient, outer_pushforward_extras) = extras
    return DI.pushforward(
        inner_gradient, outer_pushforward_extras, tagged_outer_backend, x, tx
    )
end

function DI.hvp!(
    f,
    tg::Tangents,
    extras::ForwardDiffOverSomethingHVPExtras,
    ::SecondOrder{<:AutoForwardDiff},
    x,
    tx::Tangents,
)
    @compat (; tagged_outer_backend, inner_gradient, outer_pushforward_extras) = extras
    DI.pushforward!(
        inner_gradient, tg, outer_pushforward_extras, tagged_outer_backend, x, tx
    )
    return tg
end<|MERGE_RESOLUTION|>--- conflicted
+++ resolved
@@ -26,21 +26,21 @@
 end
 
 function DI.prepare_hvp(
-    f::F, backend::SecondOrder{<:AutoForwardDiff}, x, tx::Tangents
-) where {F}
+    f::F,
+    backend::SecondOrder{<:AutoForwardDiff},
+    x,
+    tx::Tangents,
+    contexts::Vararg{Context,C},
+) where {F,C}
     tagged_outer_backend = tag_backend_hvp(f, outer(backend), x)
     T = tag_type(f, tagged_outer_backend, x)
     xdual = make_dual(T, x, tx)
-    gradient_extras = DI.prepare_gradient(f, inner(backend), xdual)
-<<<<<<< HEAD
+    gradient_extras = DI.prepare_gradient(f, inner(backend), xdual, contexts...)
     function inner_gradient(x, contexts...)
         return DI.gradient(f, gradient_extras, inner(backend), x, contexts...)
     end
-=======
-    inner_gradient(x) = DI.gradient(f, gradient_extras, inner(backend), x)
->>>>>>> b3c9b0a7
     outer_pushforward_extras = DI.prepare_pushforward(
-        inner_gradient, tagged_outer_backend, x, tx
+        inner_gradient, tagged_outer_backend, x, tx, contexts...
     )
     return ForwardDiffOverSomethingHVPExtras(
         tagged_outer_backend, inner_gradient, outer_pushforward_extras
@@ -48,29 +48,37 @@
 end
 
 function DI.hvp(
-    f,
+    f::F,
     extras::ForwardDiffOverSomethingHVPExtras,
     ::SecondOrder{<:AutoForwardDiff},
     x,
     tx::Tangents,
-)
+    contexts::Vararg{Context,C},
+) where {F,C}
     @compat (; tagged_outer_backend, inner_gradient, outer_pushforward_extras) = extras
     return DI.pushforward(
-        inner_gradient, outer_pushforward_extras, tagged_outer_backend, x, tx
+        inner_gradient, outer_pushforward_extras, tagged_outer_backend, x, tx, contexts...
     )
 end
 
 function DI.hvp!(
-    f,
+    f::F,
     tg::Tangents,
     extras::ForwardDiffOverSomethingHVPExtras,
     ::SecondOrder{<:AutoForwardDiff},
     x,
     tx::Tangents,
-)
+    contexts::Vararg{Context,C},
+) where {F,C}
     @compat (; tagged_outer_backend, inner_gradient, outer_pushforward_extras) = extras
     DI.pushforward!(
-        inner_gradient, tg, outer_pushforward_extras, tagged_outer_backend, x, tx
+        inner_gradient,
+        tg,
+        outer_pushforward_extras,
+        tagged_outer_backend,
+        x,
+        tx,
+        contexts...,
     )
     return tg
 end