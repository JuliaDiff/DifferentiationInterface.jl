
## Pushforward

function DI.prepare_pushforward(f, backend::AutoPolyesterForwardDiff, x, tx::Tangents)
    return DI.prepare_pushforward(f, single_threaded(backend), x, tx)
end

function DI.value_and_pushforward(
    f, extras::PushforwardExtras, backend::AutoPolyesterForwardDiff, x, tx::Tangents
)
    return DI.value_and_pushforward(f, extras, single_threaded(backend), x, tx)
end

function DI.value_and_pushforward!(
    f,
    ty::Tangents,
    extras::PushforwardExtras,
    backend::AutoPolyesterForwardDiff,
    x,
    tx::Tangents,
)
    return DI.value_and_pushforward!(f, ty, extras, single_threaded(backend), x, tx)
end

function DI.pushforward(
    f, extras::PushforwardExtras, backend::AutoPolyesterForwardDiff, x, tx::Tangents
)
    return DI.pushforward(f, extras, single_threaded(backend), x, tx)
end

function DI.pushforward!(
    f,
    ty::Tangents,
    extras::PushforwardExtras,
    backend::AutoPolyesterForwardDiff,
    x,
    tx::Tangents,
)
    return DI.pushforward!(f, ty, extras, single_threaded(backend), x, tx)
end

## Derivative

function DI.prepare_derivative(f, backend::AutoPolyesterForwardDiff, x)
    return DI.prepare_derivative(f, single_threaded(backend), x)
end

function DI.value_and_derivative(
<<<<<<< HEAD
    f, extras::DerivativeExtras, backend::AutoPolyesterForwardDiff, x
=======
    f, backend::AutoPolyesterForwardDiff, x, extras::DerivativeExtras
>>>>>>> 4eb96421
)
    return DI.value_and_derivative(f, extras, single_threaded(backend), x)
end

function DI.value_and_derivative!(
<<<<<<< HEAD
    f, der, extras::DerivativeExtras, backend::AutoPolyesterForwardDiff, x
=======
    f, der, backend::AutoPolyesterForwardDiff, x, extras::DerivativeExtras
>>>>>>> 4eb96421
)
    return DI.value_and_derivative!(f, der, extras, single_threaded(backend), x)
end

<<<<<<< HEAD
function DI.derivative(f, extras::DerivativeExtras, backend::AutoPolyesterForwardDiff, x)
    return DI.derivative(f, extras, single_threaded(backend), x)
end

function DI.derivative!(
    f, der, extras::DerivativeExtras, backend::AutoPolyesterForwardDiff, x
=======
function DI.derivative(f, backend::AutoPolyesterForwardDiff, x, extras::DerivativeExtras)
    return DI.derivative(f, single_threaded(backend), x, extras)
end

function DI.derivative!(
    f, der, backend::AutoPolyesterForwardDiff, x, extras::DerivativeExtras
>>>>>>> 4eb96421
)
    return DI.derivative!(f, der, extras, single_threaded(backend), x)
end

## Gradient

function DI.prepare_gradient(f, backend::AutoPolyesterForwardDiff, x)
    return DI.prepare_gradient(f, single_threaded(backend), x)
end

function DI.value_and_gradient!(
    f, grad, ::GradientExtras, ::AutoPolyesterForwardDiff{C}, x::AbstractVector
) where {C}
    threaded_gradient!(f, grad, x, Chunk{C}())
    return f(x), grad
end

function DI.gradient!(
    f, grad, ::GradientExtras, ::AutoPolyesterForwardDiff{C}, x::AbstractVector
) where {C}
    threaded_gradient!(f, grad, x, Chunk{C}())
    return grad
end

function DI.value_and_gradient!(
    f, grad, extras::GradientExtras, backend::AutoPolyesterForwardDiff{C}, x::AbstractArray
) where {C}
    return DI.value_and_gradient!(f, grad, extras, single_threaded(backend), x)
end

function DI.gradient!(
    f, grad, extras::GradientExtras, backend::AutoPolyesterForwardDiff{C}, x::AbstractArray
) where {C}
    return DI.gradient!(f, grad, extras, single_threaded(backend), x)
end

function DI.value_and_gradient(
    f, extras::GradientExtras, backend::AutoPolyesterForwardDiff, x::AbstractArray
)
    return DI.value_and_gradient!(f, similar(x), extras, backend, x)
end

function DI.gradient(
    f, extras::GradientExtras, backend::AutoPolyesterForwardDiff, x::AbstractArray
)
    return DI.gradient!(f, similar(x), extras, backend, x)
end

## Jacobian

DI.prepare_jacobian(f, ::AutoPolyesterForwardDiff, x) = NoJacobianExtras()

function DI.value_and_jacobian!(
    f,
    jac::AbstractMatrix,
    ::NoJacobianExtras,
    ::AutoPolyesterForwardDiff{C},
    x::AbstractArray,
) where {C}
    return f(x), threaded_jacobian!(f, jac, x, Chunk{C}())
end

function DI.jacobian!(
    f,
    jac::AbstractMatrix,
    ::NoJacobianExtras,
    ::AutoPolyesterForwardDiff{C},
    x::AbstractArray,
) where {C}
    return threaded_jacobian!(f, jac, x, Chunk{C}())
end

function DI.value_and_jacobian(
    f, extras::NoJacobianExtras, backend::AutoPolyesterForwardDiff, x::AbstractArray
)
    y = f(x)
    return DI.value_and_jacobian!(f, similar(y, length(y), length(x)), extras, backend, x)
end

function DI.jacobian(
    f, extras::NoJacobianExtras, backend::AutoPolyesterForwardDiff, x::AbstractArray
)
    y = f(x)
    return DI.jacobian!(f, similar(y, length(y), length(x)), extras, backend, x)
end

## Hessian

function DI.prepare_hessian(f, backend::AutoPolyesterForwardDiff, x)
    return DI.prepare_hessian(f, single_threaded(backend), x)
end

function DI.hessian(f, extras::HessianExtras, backend::AutoPolyesterForwardDiff, x)
    return DI.hessian(f, extras, single_threaded(backend), x)
end

function DI.hessian!(f, hess, extras::HessianExtras, backend::AutoPolyesterForwardDiff, x)
    return DI.hessian!(f, hess, extras, single_threaded(backend), x)
end

function DI.value_gradient_and_hessian(
    f, extras::HessianExtras, backend::AutoPolyesterForwardDiff, x
)
    return DI.value_gradient_and_hessian(f, extras, single_threaded(backend), x)
end

function DI.value_gradient_and_hessian!(
    f, grad, hess, extras::HessianExtras, backend::AutoPolyesterForwardDiff, x
)
    return DI.value_gradient_and_hessian!(
        f, grad, hess, extras, single_threaded(backend), x
    )
end

## Second derivative

function DI.prepare_second_derivative(f, backend::AutoPolyesterForwardDiff, x)
    return DI.prepare_second_derivative(f, single_threaded(backend), x)
end

function DI.value_derivative_and_second_derivative(
    f, backend::AutoPolyesterForwardDiff, x, extras::SecondDerivativeExtras
)
    return DI.value_derivative_and_second_derivative(f, single_threaded(backend), x, extras)
end

function DI.value_derivative_and_second_derivative!(
    f, der, der2, backend::AutoPolyesterForwardDiff, x, extras::SecondDerivativeExtras
)
    return DI.value_derivative_and_second_derivative!(
        f, der, der2, single_threaded(backend), x, extras
    )
end

function DI.second_derivative(
    f, backend::AutoPolyesterForwardDiff, x, extras::SecondDerivativeExtras
)
    return DI.second_derivative(f, single_threaded(backend), x, extras)
end

function DI.second_derivative!(
    f, der2, backend::AutoPolyesterForwardDiff, x, extras::SecondDerivativeExtras
)
    return DI.second_derivative!(f, der2, single_threaded(backend), x, extras)
end<|MERGE_RESOLUTION|>--- conflicted
+++ resolved
@@ -46,40 +46,23 @@
 end
 
 function DI.value_and_derivative(
-<<<<<<< HEAD
     f, extras::DerivativeExtras, backend::AutoPolyesterForwardDiff, x
-=======
-    f, backend::AutoPolyesterForwardDiff, x, extras::DerivativeExtras
->>>>>>> 4eb96421
 )
     return DI.value_and_derivative(f, extras, single_threaded(backend), x)
 end
 
 function DI.value_and_derivative!(
-<<<<<<< HEAD
     f, der, extras::DerivativeExtras, backend::AutoPolyesterForwardDiff, x
-=======
-    f, der, backend::AutoPolyesterForwardDiff, x, extras::DerivativeExtras
->>>>>>> 4eb96421
 )
     return DI.value_and_derivative!(f, der, extras, single_threaded(backend), x)
 end
 
-<<<<<<< HEAD
 function DI.derivative(f, extras::DerivativeExtras, backend::AutoPolyesterForwardDiff, x)
     return DI.derivative(f, extras, single_threaded(backend), x)
 end
 
 function DI.derivative!(
     f, der, extras::DerivativeExtras, backend::AutoPolyesterForwardDiff, x
-=======
-function DI.derivative(f, backend::AutoPolyesterForwardDiff, x, extras::DerivativeExtras)
-    return DI.derivative(f, single_threaded(backend), x, extras)
-end
-
-function DI.derivative!(
-    f, der, backend::AutoPolyesterForwardDiff, x, extras::DerivativeExtras
->>>>>>> 4eb96421
 )
     return DI.derivative!(f, der, extras, single_threaded(backend), x)
 end
@@ -201,27 +184,27 @@
 end
 
 function DI.value_derivative_and_second_derivative(
-    f, backend::AutoPolyesterForwardDiff, x, extras::SecondDerivativeExtras
-)
-    return DI.value_derivative_and_second_derivative(f, single_threaded(backend), x, extras)
+    f, extras::SecondDerivativeExtras, backend::AutoPolyesterForwardDiff, x
+)
+    return DI.value_derivative_and_second_derivative(f, extras, single_threaded(backend), x)
 end
 
 function DI.value_derivative_and_second_derivative!(
-    f, der, der2, backend::AutoPolyesterForwardDiff, x, extras::SecondDerivativeExtras
+    f, der, der2, extras::SecondDerivativeExtras, backend::AutoPolyesterForwardDiff, x
 )
     return DI.value_derivative_and_second_derivative!(
-        f, der, der2, single_threaded(backend), x, extras
+        f, der, der2, extras, single_threaded(backend), x
     )
 end
 
 function DI.second_derivative(
-    f, backend::AutoPolyesterForwardDiff, x, extras::SecondDerivativeExtras
-)
-    return DI.second_derivative(f, single_threaded(backend), x, extras)
+    f, extras::SecondDerivativeExtras, backend::AutoPolyesterForwardDiff, x
+)
+    return DI.second_derivative(f, extras, single_threaded(backend), x)
 end
 
 function DI.second_derivative!(
-    f, der2, backend::AutoPolyesterForwardDiff, x, extras::SecondDerivativeExtras
-)
-    return DI.second_derivative!(f, der2, single_threaded(backend), x, extras)
+    f, der2, extras::SecondDerivativeExtras, backend::AutoPolyesterForwardDiff, x
+)
+    return DI.second_derivative!(f, der2, extras, single_threaded(backend), x)
 end