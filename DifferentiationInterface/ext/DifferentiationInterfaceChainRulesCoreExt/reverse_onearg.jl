--- conflicted
+++ resolved
@@ -8,11 +8,7 @@
 DI.prepare_pullback(f, ::AutoReverseChainRules, x, ty::Tangents) = NoPullbackExtras()
 
 function DI.prepare_pullback_same_point(
-<<<<<<< HEAD
-    f, ::PullbackExtras, backend::AutoReverseChainRules, x, ty::Tangents
-=======
-    f, backend::AutoReverseChainRules, x, ty::Tangents, ::NoPullbackExtras
->>>>>>> e89aab39
+    f, ::NoPullbackExtras, backend::AutoReverseChainRules, x, ty::Tangents
 )
     rc = ruleconfig(backend)
     y, pb = rrule_via_ad(rc, f, x)
