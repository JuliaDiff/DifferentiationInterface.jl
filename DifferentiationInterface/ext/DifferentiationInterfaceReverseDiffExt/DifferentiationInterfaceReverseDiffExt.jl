module DifferentiationInterfaceReverseDiffExt

using ADTypes: AutoReverseDiff
import DifferentiationInterface as DI
using DifferentiationInterface:
    DerivativeExtras,
    GradientExtras,
    HessianExtras,
    JacobianExtras,
    NoPullbackExtras,
    Tangents
using FillArrays: OneElement
using ReverseDiff.DiffResults: DiffResults, DiffResult, GradientResult, MutableDiffResult
using DocStringExtensions
using FillArrays: OneElement
using LinearAlgebra: dot, mul!
using ReverseDiff:
    CompiledGradient,
    CompiledHessian,
    CompiledJacobian,
    GradientConfig,
    GradientTape,
    HessianConfig,
    HessianTape,
    JacobianConfig,
    JacobianTape,
    compile,
    gradient,
    gradient!,
    hessian,
    hessian!,
    jacobian,
    jacobian!

DI.check_available(::AutoReverseDiff) = true

<<<<<<< HEAD
# dot is ambiguous between TrackedArrays with different eltypes
mydot(x, y) = mapreduce(+, *, x, y)
=======
function DI.basis(
    ::AutoReverseDiff, a::AbstractArray{T,N}, i::CartesianIndex{N}
) where {T,N}
    return OneElement(one(T), Tuple(i), axes(a))
end
>>>>>>> 14412607

include("onearg.jl")
include("twoarg.jl")

end # module<|MERGE_RESOLUTION|>--- conflicted
+++ resolved
@@ -12,7 +12,6 @@
 using FillArrays: OneElement
 using ReverseDiff.DiffResults: DiffResults, DiffResult, GradientResult, MutableDiffResult
 using DocStringExtensions
-using FillArrays: OneElement
 using LinearAlgebra: dot, mul!
 using ReverseDiff:
     CompiledGradient,
@@ -34,16 +33,11 @@
 
 DI.check_available(::AutoReverseDiff) = true
 
-<<<<<<< HEAD
-# dot is ambiguous between TrackedArrays with different eltypes
-mydot(x, y) = mapreduce(+, *, x, y)
-=======
 function DI.basis(
     ::AutoReverseDiff, a::AbstractArray{T,N}, i::CartesianIndex{N}
 ) where {T,N}
     return OneElement(one(T), Tuple(i), axes(a))
 end
->>>>>>> 14412607
 
 include("onearg.jl")
 include("twoarg.jl")
