--- conflicted
+++ resolved
@@ -46,42 +46,20 @@
 end
 
 function DI.prepare_pullback(
-<<<<<<< HEAD
-    f, ::AutoZygote, x, ty::NTuple, contexts::Vararg{DI.GeneralizedConstant,C}
-=======
     f, ::AutoZygote, x, ty::NTuple, contexts::Vararg{DI.Context,C}
->>>>>>> 0ea7f1de
 ) where {C}
     return DI.NoPullbackPrep()
 end
 
 function DI.prepare_pullback_same_point(
-<<<<<<< HEAD
-    f,
-    ::DI.NoPullbackPrep,
-    ::AutoZygote,
-    x,
-    ty::NTuple,
-    contexts::Vararg{DI.GeneralizedConstant,C},
-=======
     f, ::DI.NoPullbackPrep, ::AutoZygote, x, ty::NTuple, contexts::Vararg{DI.Context,C}
->>>>>>> 0ea7f1de
 ) where {C}
     y, pb = pullback(f, x, map(translate, contexts)...)
     return ZygotePullbackPrepSamePoint(y, pb)
 end
 
 function DI.value_and_pullback(
-<<<<<<< HEAD
-    f,
-    ::DI.NoPullbackPrep,
-    ::AutoZygote,
-    x,
-    ty::NTuple,
-    contexts::Vararg{DI.GeneralizedConstant,C},
-=======
     f, ::DI.NoPullbackPrep, ::AutoZygote, x, ty::NTuple, contexts::Vararg{DI.Context,C}
->>>>>>> 0ea7f1de
 ) where {C}
     y, pb = pullback(f, x, map(translate, contexts)...)
     tx = map(ty) do dy
@@ -97,11 +75,7 @@
     ::AutoZygote,
     x,
     ty::NTuple,
-<<<<<<< HEAD
-    contexts::Vararg{DI.GeneralizedConstant,C},
-=======
-    contexts::Vararg{DI.Context,C},
->>>>>>> 0ea7f1de
+    contexts::Vararg{DI.Context,C},
 ) where {C}
     (; y, pb) = prep
     tx = map(ty) do dy
@@ -117,11 +91,7 @@
     ::AutoZygote,
     x,
     ty::NTuple,
-<<<<<<< HEAD
-    contexts::Vararg{DI.GeneralizedConstant,C},
-=======
-    contexts::Vararg{DI.Context,C},
->>>>>>> 0ea7f1de
+    contexts::Vararg{DI.Context,C},
 ) where {C}
     (; pb) = prep
     tx = map(ty) do dy
@@ -133,22 +103,12 @@
 
 ## Gradient
 
-<<<<<<< HEAD
-function DI.prepare_gradient(
-    f, ::AutoZygote, x, contexts::Vararg{DI.GeneralizedConstant,C}
-) where {C}
-=======
 function DI.prepare_gradient(f, ::AutoZygote, x, contexts::Vararg{DI.Context,C}) where {C}
->>>>>>> 0ea7f1de
     return DI.NoGradientPrep()
 end
 
 function DI.value_and_gradient(
-<<<<<<< HEAD
-    f, ::DI.NoGradientPrep, ::AutoZygote, x, contexts::Vararg{DI.GeneralizedConstant,C}
-=======
     f, ::DI.NoGradientPrep, ::AutoZygote, x, contexts::Vararg{DI.Context,C}
->>>>>>> 0ea7f1de
 ) where {C}
     (; val, grad) = withgradient(f, x, map(translate, contexts)...)
     check_nothing(first(grad), f, x, contexts)
@@ -156,11 +116,7 @@
 end
 
 function DI.gradient(
-<<<<<<< HEAD
-    f, ::DI.NoGradientPrep, ::AutoZygote, x, contexts::Vararg{DI.GeneralizedConstant,C}
-=======
     f, ::DI.NoGradientPrep, ::AutoZygote, x, contexts::Vararg{DI.Context,C}
->>>>>>> 0ea7f1de
 ) where {C}
     grad = gradient(f, x, map(translate, contexts)...)
     check_nothing(first(grad), f, x, contexts)
@@ -168,54 +124,26 @@
 end
 
 function DI.value_and_gradient!(
-<<<<<<< HEAD
-    f,
-    grad,
-    prep::DI.NoGradientPrep,
-    backend::AutoZygote,
-    x,
-    contexts::Vararg{DI.GeneralizedConstant,C},
-=======
     f, grad, prep::DI.NoGradientPrep, backend::AutoZygote, x, contexts::Vararg{DI.Context,C}
->>>>>>> 0ea7f1de
 ) where {C}
     y, new_grad = DI.value_and_gradient(f, prep, backend, x, contexts...)
     return y, copyto!(grad, new_grad)
 end
 
 function DI.gradient!(
-<<<<<<< HEAD
-    f,
-    grad,
-    prep::DI.NoGradientPrep,
-    backend::AutoZygote,
-    x,
-    contexts::Vararg{DI.GeneralizedConstant,C},
-=======
     f, grad, prep::DI.NoGradientPrep, backend::AutoZygote, x, contexts::Vararg{DI.Context,C}
->>>>>>> 0ea7f1de
 ) where {C}
     return copyto!(grad, DI.gradient(f, prep, backend, x, contexts...))
 end
 
 ## Jacobian
 
-<<<<<<< HEAD
-function DI.prepare_jacobian(
-    f, ::AutoZygote, x, contexts::Vararg{DI.GeneralizedConstant,C}
-) where {C}
-=======
 function DI.prepare_jacobian(f, ::AutoZygote, x, contexts::Vararg{DI.Context,C}) where {C}
->>>>>>> 0ea7f1de
     return DI.NoJacobianPrep()
 end
 
 function DI.value_and_jacobian(
-<<<<<<< HEAD
-    f, ::DI.NoJacobianPrep, ::AutoZygote, x, contexts::Vararg{DI.GeneralizedConstant,C}
-=======
     f, ::DI.NoJacobianPrep, ::AutoZygote, x, contexts::Vararg{DI.Context,C}
->>>>>>> 0ea7f1de
 ) where {C}
     y = f(x, map(translate, contexts)...)
     # https://github.com/FluxML/Zygote.jl/issues/1506
@@ -225,11 +153,7 @@
 end
 
 function DI.jacobian(
-<<<<<<< HEAD
-    f, ::DI.NoJacobianPrep, ::AutoZygote, x, contexts::Vararg{DI.GeneralizedConstant,C}
-=======
     f, ::DI.NoJacobianPrep, ::AutoZygote, x, contexts::Vararg{DI.Context,C}
->>>>>>> 0ea7f1de
 ) where {C}
     jac = jacobian(f, x, map(translate, contexts)...)
     check_nothing(first(jac), f, x, contexts)
@@ -237,32 +161,14 @@
 end
 
 function DI.value_and_jacobian!(
-<<<<<<< HEAD
-    f,
-    jac,
-    prep::DI.NoJacobianPrep,
-    backend::AutoZygote,
-    x,
-    contexts::Vararg{DI.GeneralizedConstant,C},
-=======
     f, jac, prep::DI.NoJacobianPrep, backend::AutoZygote, x, contexts::Vararg{DI.Context,C}
->>>>>>> 0ea7f1de
 ) where {C}
     y, new_jac = DI.value_and_jacobian(f, prep, backend, x, contexts...)
     return y, copyto!(jac, new_jac)
 end
 
 function DI.jacobian!(
-<<<<<<< HEAD
-    f,
-    jac,
-    prep::DI.NoJacobianPrep,
-    backend::AutoZygote,
-    x,
-    contexts::Vararg{DI.GeneralizedConstant,C},
-=======
     f, jac, prep::DI.NoJacobianPrep, backend::AutoZygote, x, contexts::Vararg{DI.Context,C}
->>>>>>> 0ea7f1de
 ) where {C}
     return copyto!(jac, DI.jacobian(f, prep, backend, x, contexts...))
 end
@@ -272,26 +178,13 @@
 # Beware, this uses ForwardDiff for the inner differentiation
 
 function DI.prepare_hvp(
-<<<<<<< HEAD
-    f, backend::AutoZygote, x, tx::NTuple, contexts::Vararg{DI.GeneralizedConstant,C}
-=======
     f, backend::AutoZygote, x, tx::NTuple, contexts::Vararg{DI.Context,C}
->>>>>>> 0ea7f1de
 ) where {C}
     return DI.prepare_hvp(f, DI.SecondOrder(AutoForwardDiff(), backend), x, tx, contexts...)
 end
 
 function DI.hvp(
-<<<<<<< HEAD
-    f,
-    prep::DI.HVPPrep,
-    backend::AutoZygote,
-    x,
-    tx::NTuple,
-    contexts::Vararg{DI.GeneralizedConstant,C},
-=======
     f, prep::DI.HVPPrep, backend::AutoZygote, x, tx::NTuple, contexts::Vararg{DI.Context,C}
->>>>>>> 0ea7f1de
 ) where {C}
     return DI.hvp(f, prep, DI.SecondOrder(AutoForwardDiff(), backend), x, tx, contexts...)
 end
@@ -303,11 +196,7 @@
     backend::AutoZygote,
     x,
     tx::NTuple,
-<<<<<<< HEAD
-    contexts::Vararg{DI.GeneralizedConstant,C},
-=======
-    contexts::Vararg{DI.Context,C},
->>>>>>> 0ea7f1de
+    contexts::Vararg{DI.Context,C},
 ) where {C}
     return DI.hvp!(
         f, tg, prep, DI.SecondOrder(AutoForwardDiff(), backend), x, tx, contexts...
@@ -315,16 +204,7 @@
 end
 
 function DI.gradient_and_hvp(
-<<<<<<< HEAD
-    f,
-    prep::DI.HVPPrep,
-    backend::AutoZygote,
-    x,
-    tx::NTuple,
-    contexts::Vararg{DI.GeneralizedConstant,C},
-=======
     f, prep::DI.HVPPrep, backend::AutoZygote, x, tx::NTuple, contexts::Vararg{DI.Context,C}
->>>>>>> 0ea7f1de
 ) where {C}
     return DI.gradient_and_hvp(
         f, prep, DI.SecondOrder(AutoForwardDiff(), backend), x, tx, contexts...
@@ -339,11 +219,7 @@
     backend::AutoZygote,
     x,
     tx::NTuple,
-<<<<<<< HEAD
-    contexts::Vararg{DI.GeneralizedConstant,C},
-=======
-    contexts::Vararg{DI.Context,C},
->>>>>>> 0ea7f1de
+    contexts::Vararg{DI.Context,C},
 ) where {C}
     return DI.gradient_and_hvp!(
         f, grad, tg, prep, DI.SecondOrder(AutoForwardDiff(), backend), x, tx, contexts...
