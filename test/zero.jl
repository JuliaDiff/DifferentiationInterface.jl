using DifferentiationInterface
using DifferentiationInterface.DifferentiationTest

using Chairmarks: Chairmarks
using DataFrames: DataFrames
using JET: JET
using Test

@test check_available(AutoZeroForward())
@test check_available(AutoZeroReverse())

test_operators(
    [AutoZeroForward(), AutoZeroReverse()]; second_order=false, correctness=false
);

test_operators(
    [
        AutoZeroForward(),
        AutoZeroReverse(),
        SecondOrder(AutoZeroForward(), AutoZeroReverse()),
        SecondOrder(AutoZeroReverse(), AutoZeroForward()),
    ];
    first_order=false,
    correctness=false,
);

# call count (experimental)

test_operators(
    AutoZeroForward();
    correctness=false,
    type_stability=false,
    call_count=true,
    second_order=false,
    excluded=[:gradient_allocating],
);

test_operators(
    AutoZeroReverse();
    correctness=false,
    type_stability=false,
    call_count=true,
    second_order=true,
    excluded=[:multiderivative_allocating],
);

test_operators(
    [AutoZeroReverse(), SecondOrder(AutoZeroReverse(), AutoZeroForward())];
    correctness=false,
    type_stability=false,
    call_count=true,
    first_order=false,
);

test_operators(
    [SecondOrder(AutoZeroForward(), AutoZeroReverse())];
    correctness=false,
    type_stability=false,
    call_count=true,
    first_order=false,
    excluded=[:hessian_allocating],  # still quadratic
);

# allocs (experimental)

test_operators(
    [AutoZeroForward(), AutoZeroReverse()];
    correctness=false,
    type_stability=false,
<<<<<<< HEAD
    benchmark=false,
=======
>>>>>>> fc2f2887
    allocations=true,
    second_order=false,
);

data = test_operators(
    [AutoZeroForward(), AutoZeroReverse()];
    correctness=false,
    type_stability=false,
    benchmark=true,
);

df = DataFrames.DataFrame(pairs(data)...)<|MERGE_RESOLUTION|>--- conflicted
+++ resolved
@@ -67,10 +67,6 @@
     [AutoZeroForward(), AutoZeroReverse()];
     correctness=false,
     type_stability=false,
-<<<<<<< HEAD
-    benchmark=false,
-=======
->>>>>>> fc2f2887
     allocations=true,
     second_order=false,
 );
