--- conflicted
+++ resolved
@@ -3,135 +3,37 @@
 using ADTypes: AbstractADType
 using Chairmarks: @be, Benchmark, Sample
 using DifferentiationInterface
-using DifferentiationInterface:
-    mode, myzero, supports_mutation, supports_pushforward, supports_pullback
-using DifferentiationInterface.DifferentiationTest:
-    Scenario,
-    BenchmarkData,
-    allocating,
-    backend_string,
-    mutating,
-    scalar_in,
-    scalar_out,
-    array_array,
-    record!
+using DifferentiationInterface: myzero
+using DifferentiationInterface.DifferentiationTest: Scenario, BenchmarkData, record!
 import DifferentiationInterface.DifferentiationTest as DT
-<<<<<<< HEAD
 using Test: @testset, @test
-=======
-using DifferentiationInterface.DifferentiationTest:
-    AbstractOperator,
-    PushforwardAllocating,
-    PushforwardMutating,
-    PullbackAllocating,
-    PullbackMutating,
-    MultiderivativeAllocating,
-    MultiderivativeMutating,
-    GradientAllocating,
-    JacobianAllocating,
-    JacobianMutating,
-    DerivativeAllocating,
-    SecondDerivativeAllocating,
-    HessianAllocating,
-    HessianVectorProductAllocating,
-    compatible_scenarios
-using Test
->>>>>>> 0a296406
-
-function DT.run_benchmark(
-    backends::Vector{<:AbstractADType},
-    operators::Vector{<:AbstractOperator},
-    scenarios::Vector{<:Scenario};
-    allocations=false,
-)
-    data = BenchmarkData()
-    @testset verbose = true "Allocations" begin
-        @testset verbose = true "$(backend_string(backend))" for backend in backends
-            @testset "$op" for op in operators
-<<<<<<< HEAD
-                if op == :pushforward_allocating
-                    @testset "$s" for s in allocating(scenarios)
-                        benchmark_pushforward_allocating!(data, backend, s; allocations)
-                    end
-                elseif op == :pushforward_mutating
-                    @testset "$s" for s in mutating(scenarios)
-                        benchmark_pushforward_mutating!(data, backend, s; allocations)
-                    end
-
-                elseif op == :pullback_allocating
-                    @testset "$s" for s in allocating(scenarios)
-                        benchmark_pullback_allocating!(data, backend, s; allocations)
-                    end
-                elseif op == :pullback_mutating
-                    @testset "$s" for s in mutating(scenarios)
-                        benchmark_pullback_mutating!(data, backend, s; allocations)
-                    end
-
-                elseif op == :derivative_allocating
-                    @testset "$s" for s in allocating(scalar_in(scenarios))
-                        benchmark_derivative_allocating!(data, backend, s; allocations)
-                    end
-                elseif op == :derivative_mutating
-                    @testset "$s" for s in mutating(scalar_in(scenarios))
-                        benchmark_derivative_mutating!(data, backend, s; allocations)
-                    end
-
-                elseif op == :gradient_allocating
-                    @testset "$s" for s in allocating(scalar_out(scenarios))
-                        benchmark_gradient_allocating!(data, backend, s; allocations)
-                    end
-
-                elseif op == :jacobian_allocating
-                    @testset "$s" for s in allocating(array_array(scenarios))
-                        benchmark_jacobian_allocating!(data, backend, s; allocations)
-                    end
-                elseif op == :jacobian_mutating
-                    @testset "$s" for s in mutating(array_array(scenarios))
-                        benchmark_jacobian_mutating!(data, backend, s; allocations)
-                    end
-
-                else
-                    throw(ArgumentError("Invalid operator to benchmark: `:$op`"))
-=======
-                @testset "$s" for s in compatible_scenarios(op, scenarios)
-                    benchmark!(op, data, backend, s; allocations)
->>>>>>> 0a296406
-                end
-            end
-        end
-    end
-    return data
-end
 
 ## Pushforward
 
-function benchmark!(
-    ::PushforwardAllocating,
+function DT.run_benchmark!(
     data::BenchmarkData,
     ba::AbstractADType,
-    scen::Scenario;
+    op::typeof(value_and_pushforward),
+    scen::Scenario{false};
     allocations::Bool,
 )
-    Bool(supports_pushforward(ba)) || return nothing
     (; f, x, dx, dy) = deepcopy(scen)
     extras = prepare_pushforward(f, ba, x)
     bench1 = @be myzero(dy) value_and_pushforward!(f, _, ba, x, dx, extras)
     if allocations && dy isa Number
         @test 0 == minimum(bench1).allocs
     end
-    record!(data, ba, scen, :value_and_pushforward!, bench1)
+    record!(data, ba, op, scen, bench1)
     return nothing
 end
 
-function benchmark!(
-    ::PushforwardMutating,
+function DT.run_benchmark!(
     data::BenchmarkData,
     ba::AbstractADType,
-    scen::Scenario;
+    op::typeof(value_and_pushforward),
+    scen::Scenario{true};
     allocations::Bool,
 )
-    Bool(supports_pushforward(ba)) || return nothing
-    Bool(supports_mutation(ba)) || return nothing
     (; f, x, y, dx, dy) = deepcopy(scen)
     f! = f
     extras = prepare_pushforward(f!, ba, y, x)
@@ -141,39 +43,36 @@
     if allocations
         @test 0 == minimum(bench1).allocs
     end
-    record!(data, ba, scen, :value_and_pushforward!, bench1)
+    record!(data, ba, op, scen, bench1)
     return nothing
 end
 
 ## Pullback
 
-function benchmark!(
-    ::PullbackAllocating,
+function DT.run_benchmark!(
     data::BenchmarkData,
     ba::AbstractADType,
-    scen::Scenario;
+    op::typeof(value_and_pullback),
+    scen::Scenario{false};
     allocations::Bool,
 )
-    Bool(supports_pullback(ba)) || return nothing
     (; f, x, dx, dy) = deepcopy(scen)
     extras = prepare_pullback(f, ba, x)
     bench1 = @be myzero(dx) value_and_pullback!(f, _, ba, x, dy, extras)
     if allocations && dy isa Number
         @test 0 == minimum(bench1).allocs
     end
-    record!(data, ba, scen, :value_and_pullback!, bench1)
+    record!(data, ba, op, scen, bench1)
     return nothing
 end
 
-function benchmark!(
-    ::PullbackMutating,
+function DT.run_benchmark!(
     data::BenchmarkData,
     ba::AbstractADType,
-    scen::Scenario;
+    op::typeof(value_and_pullback),
+    scen::Scenario{true};
     allocations::Bool,
 )
-    Bool(supports_pullback(ba)) || return nothing
-    Bool(supports_mutation(ba)) || return nothing
     (; f, x, y, dx, dy) = deepcopy(scen)
     f! = f
     extras = prepare_pullback(f!, ba, y, x)
@@ -183,62 +82,34 @@
     if allocations
         @test 0 == minimum(bench1).allocs
     end
-    record!(data, ba, scen, :value_and_pullback!, bench1)
+    record!(data, ba, op, scen, bench1)
     return nothing
 end
 
 ## Derivative
 
-function benchmark!(
-    ::DerivativeAllocating,
+function DT.run_benchmark!(
     data::BenchmarkData,
     ba::AbstractADType,
-    scen::Scenario;
+    op::typeof(value_and_derivative),
+    scen::Scenario{false};
     allocations::Bool,
 )
-<<<<<<< HEAD
-=======
-    (; f, x) = deepcopy(scen)
-    extras = prepare_derivative(ba, f, x)
-    bench1 = @be value_and_derivative(ba, f, x, extras)
-    if allocations
-        @test 0 == minimum(bench1).allocs
-    end
-    record!(data, ba, scen, :value_and_derivative, bench1)
-    return nothing
-end
-
-## Multiderivative
-
-function benchmark!(
-    ::MultiderivativeAllocating,
-    data::BenchmarkData,
-    ba::AbstractADType,
-    scen::Scenario;
-    allocations::Bool,
-)
->>>>>>> 0a296406
     (; f, x, dy) = deepcopy(scen)
     extras = prepare_derivative(f, ba, x)
     bench1 = @be myzero(dy) value_and_derivative!(f, _, ba, x, extras)
     # never test allocations
-    record!(data, ba, scen, :value_and_derivative!, bench1)
+    record!(data, ba, op, scen, bench1)
     return nothing
 end
 
-<<<<<<< HEAD
-function benchmark_derivative_mutating!(
-    data::BenchmarkData, ba::AbstractADType, scen::Scenario; allocations::Bool
-=======
-function benchmark!(
-    ::MultiderivativeMutating,
+function DT.run_benchmark!(
     data::BenchmarkData,
     ba::AbstractADType,
-    scen::Scenario;
+    op::typeof(value_and_derivative),
+    scen::Scenario{true};
     allocations::Bool,
->>>>>>> 0a296406
 )
-    Bool(supports_mutation(ba)) || return nothing
     (; f, x, y, dy) = deepcopy(scen)
     f! = f
     extras = prepare_derivative(f!, ba, y, x)
@@ -248,17 +119,17 @@
     if allocations
         @test 0 == minimum(bench1).allocs
     end
-    record!(data, ba, scen, :value_and_derivative!, bench1)
+    record!(data, ba, op, scen, bench1)
     return nothing
 end
 
 ## Gradient
 
-function benchmark!(
-    ::GradientAllocating,
+function DT.run_benchmark!(
     data::BenchmarkData,
     ba::AbstractADType,
-    scen::Scenario;
+    op::typeof(value_and_gradient),
+    scen::Scenario{false};
     allocations::Bool,
 )
     (; f, x, dx) = deepcopy(scen)
@@ -267,17 +138,17 @@
     if allocations
         @test 0 == minimum(bench1).allocs
     end
-    record!(data, ba, scen, :value_and_gradient!, bench1)
+    record!(data, ba, op, scen, bench1)
     return nothing
 end
 
 ## Jacobian
 
-function benchmark!(
-    ::JacobianAllocating,
+function DT.run_benchmark!(
     data::BenchmarkData,
     ba::AbstractADType,
-    scen::Scenario;
+    op::typeof(value_and_jacobian),
+    scen::Scenario{false};
     allocations::Bool,
 )
     (; f, x, y) = deepcopy(scen)
@@ -285,18 +156,17 @@
     jac_template = zeros(eltype(y), length(y), length(x))
     bench1 = @be myzero(jac_template) value_and_jacobian!(f, _, ba, x, extras)
     # never test allocations
-    record!(data, ba, scen, :value_and_jacobian!, bench1)
+    record!(data, ba, op, scen, bench1)
     return nothing
 end
 
-function benchmark!(
-    ::JacobianMutating,
+function DT.run_benchmark!(
     data::BenchmarkData,
     ba::AbstractADType,
-    scen::Scenario;
+    op::typeof(value_and_jacobian),
+    scen::Scenario{true};
     allocations::Bool,
 )
-    Bool(supports_mutation(ba)) || return nothing
     (; f, x, y) = deepcopy(scen)
     f! = f
     extras = prepare_jacobian(f!, ba, y, x)
@@ -307,91 +177,8 @@
     if allocations
         @test 0 == minimum(bench1).allocs
     end
-    record!(data, ba, scen, :value_and_jacobian!, bench1)
+    record!(data, ba, op, scen, bench1)
     return nothing
 end
 
-<<<<<<< HEAD
-end
-=======
-## Second derivative
-
-function benchmark!(
-    ::SecondDerivativeAllocating,
-    data::BenchmarkData,
-    ba::AbstractADType,
-    scen::Scenario;
-    allocations::Bool,
-)
-    (; f, x) = deepcopy(scen)
-    extras = prepare_second_derivative(ba, f, x)
-    bench1 = @be value_derivative_and_second_derivative(ba, f, x, extras)
-    if allocations
-        @test 0 == minimum(bench1).allocs
-    end
-    record!(data, ba, scen, :value_derivative_and_second_derivative, bench1)
-    return nothing
-end
-
-## Hessian-vector product
-
-function benchmark!(
-    ::HessianVectorProductAllocating,
-    data::BenchmarkData,
-    ba::AbstractADType,
-    scen::Scenario;
-    allocations::Bool,
-)
-    Bool(supports_hvp(ba)) || return nothing
-    (; f, x, dx) = deepcopy(scen)
-    extras = prepare_hessian_vector_product(ba, f, x)
-    # bench1 = @be (zero(dx), zero(dx)) gradient_and_hessian_vector_product!(
-    #     _[1], _[2], ba, f, x, dx, extras
-    # )
-    bench2 = @be zero(dx) hessian_vector_product!(_, ba, f, x, dx, extras)
-    if allocations  # TODO: distinguish
-        # @test 0 == minimum(bench1).allocs
-        @test 0 == minimum(bench2).allocs
-    end
-    # record!(data, ba, scen, :gradient_and_hessian_vector_product!, bench1)
-    record!(data, ba, scen, :hessian_vector_product!, bench2)
-    return nothing
-end
-
-## Hessian
-
-function benchmark!(
-    ::HessianAllocating,
-    data::BenchmarkData,
-    ba::AbstractADType,
-    scen::Scenario;
-    allocations::Bool,
-)
-    (; f, x, y, dx) = deepcopy(scen)
-    extras = prepare_hessian(ba, f, x)
-    hess_template = zeros(eltype(y), length(x), length(x))
-    bench1 = @be (zero(dx), zero(hess_template)) value_gradient_and_hessian!(
-        _[1], _[2], ba, f, x, extras
-    )
-    bench2 = @be (zero(hess_template)) hessian!(_, ba, f, x, extras)
-    if allocations
-        @test 0 == minimum(bench1).allocs
-        @test 0 == minimum(bench2).allocs
-    end
-    record!(data, ba, scen, :value_gradient_and_hessian!, bench1)
-    record!(data, ba, scen, :hessian!, bench2)
-    return nothing
-end
-
-function benchmark!(
-    op::AbstractOperator,
-    data::BenchmarkData,
-    ba::AbstractADType,
-    scen::Scenario;
-    allocations::Bool,
-)
-    throw(ArgumentError("Invalid operator to test: $op"))
-end
-
-end # module
->>>>>>> 0a296406
+end # module