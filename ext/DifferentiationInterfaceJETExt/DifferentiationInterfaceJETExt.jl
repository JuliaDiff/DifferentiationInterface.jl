--- conflicted
+++ resolved
@@ -4,97 +4,17 @@
 using DifferentiationInterface
 using DifferentiationInterface:
     mode, supports_mutation, supports_pushforward, supports_pullback
-using DifferentiationInterface.DifferentiationTest:
-    Scenario, allocating, backend_string, mutating, scalar_in, scalar_out, array_array
+using DifferentiationInterface.DifferentiationTest: Scenario
 import DifferentiationInterface.DifferentiationTest as DT
-using DifferentiationInterface.DifferentiationTest:
-    AbstractOperator,
-    PushforwardAllocating,
-    PushforwardMutating,
-    PullbackAllocating,
-    PullbackMutating,
-    MultiderivativeAllocating,
-    MultiderivativeMutating,
-    GradientAllocating,
-    JacobianAllocating,
-    JacobianMutating,
-    DerivativeAllocating,
-    SecondDerivativeAllocating,
-    HessianAllocating,
-    HessianVectorProductAllocating,
-    compatible_scenarios
 using JET: @test_call, @test_opt
 using LinearAlgebra: LinearAlgebra
 using Test: @testset, @test
 
-## Selector
+## Pushforward
 
 function DT.test_type_stability(
-    backends::Vector{<:AbstractADType},
-    operators::Vector{<:AbstractOperator},
-    scenarios::Vector{<:Scenario};
+    ba::AbstractADType, ::typeof(value_and_pushforward), scen::Scenario{false}
 )
-    @testset verbose = true "Type stability" begin
-        @testset verbose = true "$(backend_string(backend))" for backend in backends
-            @testset "$op" for op in operators
-<<<<<<< HEAD
-                if op == :pushforward_allocating
-                    @testset "$s" for s in allocating(scenarios)
-                        test_type_pushforward_allocating(backend, s)
-                    end
-                elseif op == :pushforward_mutating
-                    @testset "$s" for s in mutating(scenarios)
-                        test_type_pushforward_mutating(backend, s)
-                    end
-
-                elseif op == :pullback_allocating
-                    @testset "$s" for s in allocating(scenarios)
-                        test_type_pullback_allocating(backend, s)
-                    end
-                elseif op == :pullback_mutating
-                    @testset "$s" for s in mutating(scenarios)
-                        test_type_pullback_mutating(backend, s)
-                    end
-
-                elseif op == :derivative_allocating
-                    @testset "$s" for s in allocating(scalar_in(scenarios))
-                        test_type_derivative_allocating(backend, s)
-                    end
-                elseif op == :derivative_mutating
-                    @testset "$s" for s in mutating(scalar_in(scenarios))
-                        test_type_derivative_mutating(backend, s)
-                    end
-
-                elseif op == :gradient_allocating
-                    @testset "$s" for s in allocating(scalar_out(scenarios))
-                        test_type_gradient_allocating(backend, s)
-                    end
-
-                elseif op == :jacobian_allocating
-                    @testset "$s" for s in allocating(array_array(scenarios))
-                        test_type_jacobian_allocating(backend, s)
-                    end
-                elseif op == :jacobian_mutating
-                    @testset "$s" for s in mutating(array_array(scenarios))
-                        test_type_jacobian_mutating(backend, s)
-                    end
-
-                else
-                    throw(ArgumentError("Invalid operator to test: `:$op`"))
-=======
-                @testset "$s" for s in compatible_scenarios(op, scenarios)
-                    test_type(op, backend, s)
->>>>>>> 0a296406
-                end
-            end
-        end
-    end
-end
-
-## Pushforward
-
-function test_type(::PushforwardAllocating, ba::AbstractADType, scen::Scenario)
-    Bool(supports_pushforward(ba)) || return nothing
     (; f, x, dx, dy) = deepcopy(scen)
     extras = prepare_pushforward(f, ba, x)
     dy_in = zero(dy)
@@ -106,9 +26,9 @@
     @test_opt value_and_pushforward(f, ba, x, dx, extras)
 end
 
-function test_type(::PushforwardMutating, ba::AbstractADType, scen::Scenario)
-    Bool(supports_pushforward(ba)) || return nothing
-    Bool(supports_mutation(ba)) || return nothing
+function DT.test_type_stability(
+    ba::AbstractADType, ::typeof(value_and_pushforward), scen::Scenario{true}
+)
     (; f, x, y, dx, dy) = deepcopy(scen)
     f! = f
     extras = prepare_pushforward(f!, ba, y, x)
@@ -121,8 +41,9 @@
 
 ## Pullback
 
-function test_type(::PullbackAllocating, ba::AbstractADType, scen::Scenario)
-    Bool(supports_pullback(ba)) || return nothing
+function DT.test_type_stability(
+    ba::AbstractADType, ::typeof(value_and_pullback), scen::Scenario{false}
+)
     (; f, x, dx, dy) = deepcopy(scen)
     extras = prepare_pullback(f, ba, x)
     dx_in = zero(dx)
@@ -134,9 +55,9 @@
     @test_opt value_and_pullback(f, ba, x, dy, extras)
 end
 
-function test_type(::PullbackMutating, ba::AbstractADType, scen::Scenario)
-    Bool(supports_pullback(ba)) || return nothing
-    Bool(supports_mutation(ba)) || return nothing
+function DT.test_type_stability(
+    ba::AbstractADType, ::typeof(value_and_pullback), scen::Scenario{true}
+)
     (; f, x, y, dx, dy) = deepcopy(scen)
     f! = f
     extras = prepare_pullback(f!, ba, y, x)
@@ -149,23 +70,9 @@
 
 ## Derivative
 
-<<<<<<< HEAD
-function test_type_derivative_allocating(ba::AbstractADType, scen::Scenario)
-=======
-function test_type(::DerivativeAllocating, ba::AbstractADType, scen::Scenario)
-    (; f, x) = deepcopy(scen)
-
-    @test_call value_and_derivative(ba, f, x)
-    @test_opt value_and_derivative(ba, f, x)
-
-    @test_call derivative(ba, f, x)
-    @test_opt derivative(ba, f, x)
-end
-
-## Multiderivative
-
-function test_type(::MultiderivativeAllocating, ba::AbstractADType, scen::Scenario)
->>>>>>> 0a296406
+function DT.test_type_stability(
+    ba::AbstractADType, ::typeof(value_and_derivative), scen::Scenario{false}
+)
     (; f, x, dy) = deepcopy(scen)
     extras = prepare_derivative(f, ba, x)
     der_in = zero(dy)
@@ -177,12 +84,9 @@
     @test_opt value_and_derivative(f, ba, x, extras)
 end
 
-<<<<<<< HEAD
-function test_type_derivative_mutating(ba::AbstractADType, scen::Scenario)
-=======
-function test_type(::MultiderivativeMutating, ba::AbstractADType, scen::Scenario)
->>>>>>> 0a296406
-    Bool(supports_mutation(ba)) || return nothing
+function DT.test_type_stability(
+    ba::AbstractADType, ::typeof(value_and_derivative), scen::Scenario{true}
+)
     (; f, x, y, dy) = deepcopy(scen)
     f! = f
     extras = prepare_derivative(f!, ba, y, x)
@@ -195,7 +99,9 @@
 
 ## Gradient
 
-function test_type(::GradientAllocating, ba::AbstractADType, scen::Scenario)
+function DT.test_type_stability(
+    ba::AbstractADType, ::typeof(value_and_gradient), scen::Scenario{false}
+)
     (; f, x, dx) = deepcopy(scen)
     extras = prepare_gradient(f, ba, x)
     grad_in = zero(dx)
@@ -209,7 +115,9 @@
 
 ## Jacobian
 
-function test_type(::JacobianAllocating, ba::AbstractADType, scen::Scenario)
+function DT.test_type_stability(
+    ba::AbstractADType, ::typeof(value_and_jacobian), scen::Scenario{false}
+)
     (; f, x, y) = deepcopy(scen)
     extras = prepare_jacobian(f, ba, x)
     jac_in = zeros(eltype(y), length(y), length(x))
@@ -221,94 +129,17 @@
     @test_opt value_and_jacobian(f, ba, x, extras)
 end
 
-function test_type(::JacobianMutating, ba::AbstractADType, scen::Scenario)
-    Bool(supports_mutation(ba)) || return nothing
+function DT.test_type_stability(
+    ba::AbstractADType, ::typeof(value_and_jacobian), scen::Scenario{true}
+)
     (; f, x, y) = deepcopy(scen)
     f! = f
     extras = prepare_jacobian(f!, ba, y, x)
     y_in = zero(y)
     jac_in = zeros(eltype(y), length(y), length(x))
 
-<<<<<<< HEAD
     @test_call value_and_jacobian!(f!, y_in, jac_in, ba, x, extras)
     @test_opt value_and_jacobian!(f!, y_in, jac_in, ba, x, extras)
-=======
-    @test_call value_and_jacobian!(y_in, jac_in, ba, f!, x)
-    @test_opt value_and_jacobian!(y_in, jac_in, ba, f!, x)
-end
-
-## Second derivative
-
-function test_type(::SecondDerivativeAllocating, ba::AbstractADType, scen::Scenario)
-    (; f, x) = deepcopy(scen)
-
-    @test_call value_derivative_and_second_derivative(ba, f, x)
-    @test_opt value_derivative_and_second_derivative(ba, f, x)
-
-    @test_call second_derivative(ba, f, x)
-    @test_opt second_derivative(ba, f, x)
-end
-
-## Hessian-vector product
-
-function test_type(::HessianVectorProductAllocating, ba::AbstractADType, scen::Scenario)
-    Bool(supports_hvp(ba)) || return nothing
-    (; f, x, dx) = deepcopy(scen)
-    grad_in = zero(dx)
-    hvp_in = zero(dx)
-
-    @test_call ignored_modules = (LinearAlgebra,) hessian_vector_product!(
-        hvp_in, ba, f, x, dx
-    )
-    @test_opt ignored_modules = (LinearAlgebra,) hessian_vector_product!(
-        hvp_in, ba, f, x, dx
-    )
-
-    # @test_call ignored_modules = (LinearAlgebra,) hessian_vector_product(ba, f, x, dx)
-    # @test_opt ignored_modules = (LinearAlgebra,) hessian_vector_product(ba, f, x, dx)
-
-    # @test_call ignored_modules = (LinearAlgebra,) gradient_and_hessian_vector_product!(
-    #     grad_in, hvp_in, ba, f, x, dx
-    # )
-    # @test_opt ignored_modules = (LinearAlgebra,) gradient_and_hessian_vector_product!(
-    #     grad_in, hvp_in, ba, f, x, dx
-    # )
-
-    # @test_call ignored_modules = (LinearAlgebra,) gradient_and_hessian_vector_product(
-    #     ba, f, x, dx
-    # )
-    # @test_opt ignored_modules = (LinearAlgebra,) gradient_and_hessian_vector_product(
-    #     ba, f, x, dx
-    # )
-end
-
-## Hessian
-
-function test_type(::HessianAllocating, ba::AbstractADType, scen::Scenario)
-    (; f, x, dx) = deepcopy(scen)
-    grad_in = zero(dx)
-    hess_in = zeros(eltype(x), length(x), length(x))
-
-    @test_call ignored_modules = (LinearAlgebra,) value_gradient_and_hessian!(
-        grad_in, hess_in, ba, f, x
-    )
-    @test_opt ignored_modules = (LinearAlgebra,) value_gradient_and_hessian!(
-        grad_in, hess_in, ba, f, x
-    )
-
-    @test_call ignored_modules = (LinearAlgebra,) hessian!(hess_in, ba, f, x)
-    @test_opt ignored_modules = (LinearAlgebra,) hessian!(hess_in, ba, f, x)
-
-    @test_call ignored_modules = (LinearAlgebra,) value_gradient_and_hessian(ba, f, x)
-    @test_opt ignored_modules = (LinearAlgebra,) value_gradient_and_hessian(ba, f, x)
-
-    @test_call ignored_modules = (LinearAlgebra,) hessian(ba, f, x)
-    @test_opt ignored_modules = (LinearAlgebra,) hessian(ba, f, x)
->>>>>>> 0a296406
-end
-
-function test_type(op::AbstractOperator, ba::AbstractADType, scen::Scenario)
-    throw(ArgumentError("Invalid operator to test: $op"))
 end
 
 end #module