--- conflicted
+++ resolved
@@ -4,46 +4,12 @@
 import DifferentiationInterface as DI
 using DifferentiationInterface: AutoTapir
 using DifferentiationInterface: PullbackExtras
-using Tapir: CoDual, build_rrule, value_and_pullback!!, zero_codual
+using Tapir: CoDual, NoTangent, build_rrule, value_and_pullback!!, tangent_type, zero_codual
 
-function zero_sametype!!(x_target, x::Number)
-    return zero(x)
-end
+zero!!(x::Number) = x
+zero!!(x::AbstractArray) = x .= zero(eltype(x))
 
-function zero_sametype!!(x_target, x::AbstractArray)
-    x_sametype = convert(typeof(x), x_target)
-    x_sametype .= zero(eltype(x))
-    return x_sametype
-end
-
-<<<<<<< HEAD
 include("allocating.jl")
 include("mutating.jl")
-=======
-## Pullback
-
-struct TapirPullbackExtras{R} <: PullbackExtras
-    rrule::R
-end
-
-DI.prepare_pullback(f, ::AutoTapir, x) = TapirPullbackExtras(build_rrule(f, x))
-
-function DI.value_and_pullback(f, ::AutoTapir, x, dy, extras::TapirPullbackExtras)
-    y = f(x)
-    dy_righttype = convert(typeof(y), dy)
-    _, (_, dx) = value_and_pullback!!(extras.rrule, dy_righttype, f, x)
-    return y, dx
-end
-
-function DI.value_and_pullback!!(f, dx, ::AutoTapir, x, dy, extras::TapirPullbackExtras)
-    y = f(x)
-    dy_righttype = convert(typeof(y), dy)
-    dx_righttype = zero_sametype!!(dx, x)
-    new_y, (_, new_dx) = value_and_pullback!!(
-        extras.rrule, dy_righttype, zero_codual(f), CoDual(x, dx_righttype)
-    )
-    return new_y, new_dx
-end
->>>>>>> 4cfd3d05
 
 end